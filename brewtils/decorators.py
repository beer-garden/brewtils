--- conflicted
+++ resolved
@@ -26,9 +26,6 @@
 else:
     from inspect import signature, Parameter as InspectParameter  # noqa
 
-<<<<<<< HEAD
-__all__ = ["command", "parameter", "parameters", "system"]
-=======
 __all__ = [
     "client",
     "command",
@@ -36,7 +33,6 @@
     "parameters",
     "system",
 ]
->>>>>>> 6b9c36d8
 
 
 def client(
