--- conflicted
+++ resolved
@@ -13,13 +13,10 @@
     RestConnectionError,
     RestError,
     SaveError,
+    TooLargeError,
     ValidationError,
     WaitExceededError,
-<<<<<<< HEAD
     _deprecate,
-=======
-    TooLargeError,
->>>>>>> f09f73a6
 )
 from brewtils.models import Event, PatchOperation
 from brewtils.rest.client import RestClient
