--- conflicted
+++ resolved
@@ -137,11 +137,8 @@
             'updated_at': 1451606400000,
             'error_class': None,
             'metadata': {'child': 'stuff'},
-<<<<<<< HEAD
+            'has_parent': True,
             'requester': 'user',
-=======
-            'has_parent': True,
->>>>>>> 7530de21
         }
         self.child_request =\
             Request(system='child_system', system_version='1.0.0', instance_name='default',
@@ -149,11 +146,7 @@
                     parameters={}, comment='bye!', output='nested output',
                     output_type='STRING', status='CREATED', command_type='ACTION',
                     created_at=datetime(2016, 1, 1), error_class=None, metadata={'child': 'stuff'},
-<<<<<<< HEAD
-                    updated_at=datetime(2016, 1, 1), requester='user')
-=======
-                    updated_at=datetime(2016, 1, 1), has_parent=True)
->>>>>>> 7530de21
+                    updated_at=datetime(2016, 1, 1), has_parent=True, requester='user')
 
         self.parent_request_dict = {
             'system': 'parent_system',
@@ -172,11 +165,8 @@
             'updated_at': 1451606400000,
             'error_class': None,
             'metadata': {'parent': 'stuff'},
-<<<<<<< HEAD
+            'has_parent': False,
             'requester': 'user',
-=======
-            'has_parent': False,
->>>>>>> 7530de21
         }
         self.parent_request =\
             Request(system='parent_system', system_version='1.0.0', instance_name='default',
@@ -184,11 +174,7 @@
                     parameters={}, comment='bye!', output='nested output', output_type='STRING',
                     status='CREATED', command_type='ACTION', created_at=datetime(2016, 1, 1),
                     error_class=None, metadata={'parent': 'stuff'},
-<<<<<<< HEAD
-                    updated_at=datetime(2016, 1, 1), requester='user')
-=======
-                    updated_at=datetime(2016, 1, 1), has_parent=False)
->>>>>>> 7530de21
+                    updated_at=datetime(2016, 1, 1), has_parent=False, requester='user')
 
         self.request_dict = {
             'system': 'system',
@@ -208,11 +194,8 @@
             'updated_at': 1451606400000,
             'error_class': 'ValueError',
             'metadata': {'request': 'stuff'},
-<<<<<<< HEAD
+            'has_parent': True,
             'requester': 'user',
-=======
-            'has_parent': True,
->>>>>>> 7530de21
         }
         self.request =\
             Request(system='system', system_version='1.0.0', instance_name='default',
@@ -221,11 +204,7 @@
                     output='output', output_type='STRING', status='CREATED', command_type='ACTION',
                     created_at=datetime(2016, 1, 1), error_class='ValueError',
                     metadata={'request': 'stuff'}, updated_at=datetime(2016, 1, 1),
-<<<<<<< HEAD
-                    requester='user')
-=======
-                    has_parent=True)
->>>>>>> 7530de21
+                    has_parent=True, requester='user')
 
         self.patch_dict = {'operations': [{'operation': 'replace', 'path': '/status',
                                            'value': 'RUNNING'}]}
