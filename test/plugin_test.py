# -*- coding: utf-8 -*-
import logging
import logging.config
import os

import pytest
from mock import MagicMock, Mock, ANY

from brewtils import get_connection_info
from brewtils.errors import (
    ValidationError,
    PluginValidationError,
    ConflictError,
    DiscardMessageException,
    RequestProcessingError,
    RestConnectionError,
)
from brewtils.log import DEFAULT_LOGGING_CONFIG
from brewtils.models import Instance, System, Command
from brewtils.plugin import Plugin


@pytest.fixture(autouse=True)
def environ():
    safe_copy = os.environ.copy()
    yield
    os.environ = safe_copy


@pytest.fixture
def bm_client(bg_system, bg_instance):
    return Mock(
        create_system=Mock(return_value=bg_system),
        initialize_instance=Mock(return_value=bg_instance),
    )


@pytest.fixture
def client():
    return MagicMock(
        name="client",
        spec=["command", "_commands", "_bg_name", "_bg_version"],
        _commands=["command"],
        _bg_name=None,
        _bg_version=None,
    )


@pytest.fixture
def parser_mock():
    return Mock()


@pytest.fixture
def updater_mock():
    return Mock()


@pytest.fixture
<<<<<<< HEAD
def plugin(client, bm_client, parser_mock, updater_mock, bg_system, bg_instance):
=======
def admin_consumer():
    return Mock()


@pytest.fixture
def request_consumer():
    return Mock()


@pytest.fixture
def plugin(
    client, bm_client, parser, bg_system, bg_instance, admin_consumer, request_consumer
):
>>>>>>> d7ce7dfb
    plugin = Plugin(
        client,
        bg_host="localhost",
        system=bg_system,
        metadata={"foo": "bar"},
        max_concurrent=1,
    )
    plugin.instance = bg_instance
    plugin.bm_client = bm_client
<<<<<<< HEAD
    plugin.parser = parser_mock
    plugin.request_updater = updater_mock
=======
    plugin.parser = parser
    plugin.admin_consumer = admin_consumer
    plugin.request_consumer = request_consumer
    plugin.queue_connection_params = {}
>>>>>>> d7ce7dfb

    return plugin


class TestPluginInit(object):
    def test_no_bg_host(self, client):
        with pytest.raises(ValidationError):
            Plugin(client)

    @pytest.mark.parametrize(
        "instance_name,expected_unique",
        [(None, "system[default]-1.0.0"), ("unique", "system[unique]-1.0.0")],
    )
    def test_init_with_instance_name_unique_name_check(
        self, client, bg_system, instance_name, expected_unique
    ):
        plugin = Plugin(
            client,
            bg_host="localhost",
            system=bg_system,
            instance_name=instance_name,
            max_concurrent=1,
        )

        assert expected_unique == plugin.unique_name

    def test_defaults(self, plugin):
        assert plugin.logger == logging.getLogger("brewtils.plugin")
        assert plugin.instance_name == "default"
        assert plugin.bg_host == "localhost"
        assert plugin.bg_port == 2337
        assert plugin.bg_url_prefix == "/"
        assert plugin.ssl_enabled is True
        assert plugin.ca_verify is True

    def test_default_logger(self, monkeypatch, client):
        """Test that the default logging configuration is used.

        This needs to be tested separately because pytest (understandably) does some
        logging configuration before starting tests. Since we only configure logging
        if there's no prior configuration we have to fake it a little.

        """
        plugin_logger = logging.getLogger("brewtils.plugin")
        dict_config = Mock()

        monkeypatch.setattr(plugin_logger, "root", Mock(handlers=[]))
        monkeypatch.setattr(logging.config, "dictConfig", dict_config)

        plugin = Plugin(client, bg_host="localhost", max_concurrent=1)
        dict_config.assert_called_once_with(DEFAULT_LOGGING_CONFIG)
        assert logging.getLogger("brewtils.plugin") == plugin.logger

    def test_kwargs(self, client, bg_system):
        logger = Mock()

        plugin = Plugin(
            client,
            bg_host="host1",
            bg_port=2338,
            bg_url_prefix="/beer/",
            system=bg_system,
            ssl_enabled=False,
            ca_verify=False,
            logger=logger,
            max_concurrent=1,
        )

        assert plugin.bg_host == "host1"
        assert plugin.bg_port == 2338
        assert plugin.bg_url_prefix == "/beer/"
        assert plugin.ssl_enabled is False
        assert plugin.ca_verify is False
        assert plugin.logger == logger

    def test_env(self, client, bg_system):
        os.environ["BG_HOST"] = "remotehost"
        os.environ["BG_PORT"] = "7332"
        os.environ["BG_URL_PREFIX"] = "/beer/"
        os.environ["BG_SSL_ENABLED"] = "False"
        os.environ["BG_CA_VERIFY"] = "False"

        plugin = Plugin(client, system=bg_system, max_concurrent=1)

        assert plugin.bg_host == "remotehost"
        assert plugin.bg_port == 7332
        assert plugin.bg_url_prefix == "/beer/"
        assert plugin.ssl_enabled is False
        assert plugin.ca_verify is False

    def test_conflicts(self, client, bg_system):
        os.environ["BG_HOST"] = "remotehost"
        os.environ["BG_PORT"] = "7332"
        os.environ["BG_URL_PREFIX"] = "/tea/"
        os.environ["BG_SSL_ENABLED"] = "False"
        os.environ["BG_CA_VERIFY"] = "False"

        plugin = Plugin(
            client,
            bg_host="localhost",
            bg_port=2337,
            bg_url_prefix="/beer/",
            system=bg_system,
            ssl_enabled=True,
            ca_verify=True,
            max_concurrent=1,
        )

        assert plugin.bg_host == "localhost"
        assert plugin.bg_port == 2337
        assert plugin.bg_url_prefix == "/beer/"
        assert plugin.ssl_enabled is True
        assert plugin.ca_verify is True

    def test_cli(self, client, bg_system):
        args = [
            "--bg-host",
            "remotehost",
            "--bg-port",
            "2338",
            "--url-prefix",
            "beer",
            "--no-ssl-enabled",
            "--no-ca-verify",
        ]

        plugin = Plugin(
            client,
            system=bg_system,
            max_concurrent=1,
            **get_connection_info(cli_args=args)
        )

        assert plugin.bg_host == "remotehost"
        assert plugin.bg_port == 2338
        assert plugin.bg_url_prefix == "/beer/"
        assert plugin.ssl_enabled is False
        assert plugin.ca_verify is False


class TestPluginRun(object):
    def test_run(self, plugin):
        admin_mock = Mock()
        standard_mock = Mock()

        plugin._create_admin_consumer = admin_mock
        plugin._create_standard_consumer = standard_mock
        plugin.shutdown_event = Mock(wait=Mock(side_effect=[False, True]))

        plugin.run()
        for moc in (admin_mock, standard_mock):
            assert moc.called is True
            assert moc.return_value.start.called is True

        assert admin_mock.return_value.stop.called is True
        assert standard_mock.return_value.stop.called is True

<<<<<<< HEAD
    def test_run_things_died_unexpected(self, plugin):
        admin_mock = Mock(
            isAlive=Mock(return_value=False),
            shutdown_event=Mock(is_set=Mock(return_value=False)),
        )
        request_mock = Mock(
            isAlive=Mock(return_value=False),
            shutdown_event=Mock(is_set=Mock(return_value=False)),
        )

        plugin._create_admin_consumer = Mock(return_value=admin_mock)
        plugin._create_standard_consumer = Mock(return_value=request_mock)
        plugin.shutdown_event = Mock(wait=Mock(side_effect=[False, True]))

        plugin.run()
        assert admin_mock.start.call_count == 2
        assert request_mock.start.call_count == 2

    def test_run_consumers_closed_by_server(self, plugin):
        admin_mock = Mock(
            isAlive=Mock(return_value=False),
            shutdown_event=Mock(is_set=Mock(return_value=True)),
        )
        request_mock = Mock(
            isAlive=Mock(return_value=False),
            shutdown_event=Mock(is_set=Mock(return_value=True)),
        )
        poll_mock = Mock(isAlive=Mock(return_value=True))

        plugin._create_admin_consumer = Mock(return_value=admin_mock)
        plugin._create_standard_consumer = Mock(return_value=request_mock)
        plugin._create_connection_poll_thread = Mock(return_value=poll_mock)
        plugin.shutdown_event = Mock(wait=Mock(side_effect=[False, True]))

        plugin.run()
        assert plugin.shutdown_event.set.called is True
        assert admin_mock.start.call_count == 1
        assert request_mock.start.call_count == 1

=======
>>>>>>> d7ce7dfb
    @pytest.mark.parametrize("ex", [KeyboardInterrupt, Exception])
    def test_run_consumers_exception(self, plugin, ex):
        admin_mock = Mock()
        standard_mock = Mock()

        plugin._create_admin_consumer = admin_mock
        plugin._create_standard_consumer = standard_mock
        plugin.shutdown_event = Mock(wait=Mock(side_effect=ex))

        plugin.run()
        for moc in (admin_mock, standard_mock):
            assert moc.called is True
            assert moc.return_value.start.called is True
            assert moc.return_value.stop.called is True


class TestInitializeSystem(object):
    def test_new_system(self, plugin, bm_client, bg_system, bg_instance):
        bm_client.find_unique_system.return_value = None

        plugin._initialize_system()
        bm_client.create_system.assert_called_once_with(bg_system)
        assert bm_client.find_unique_system.call_count == 1
        assert bm_client.update_system.called is False

    def test_new_system_conflict_succeed(self, plugin, bm_client, bg_system):
        bm_client.find_unique_system.side_effect = [None, bg_system]
        bm_client.create_system.side_effect = ConflictError()

        plugin._initialize_system()
        bm_client.create_system.assert_called_once_with(bg_system)
        assert bm_client.find_unique_system.call_count == 2
        assert bm_client.update_system.called is True

    def test_new_system_conflict_fail(self, plugin, bm_client, bg_system):
        bm_client.find_unique_system.return_value = None
        bm_client.create_system.side_effect = ConflictError()

        with pytest.raises(PluginValidationError):
            plugin._initialize_system()

        bm_client.create_system.assert_called_once_with(bg_system)
        assert bm_client.find_unique_system.call_count == 2
        assert bm_client.update_system.called is False

    @pytest.mark.parametrize(
        "current_commands", [[], [Command("test")], [Command("other_test")]]
    )
    def test_system_exists(
        self, plugin, bm_client, bg_system, bg_instance, current_commands
    ):
        existing_system = System(
            id="id",
            name="test_system",
            version="0.0.1",
            instances=[bg_instance],
            commands=current_commands,
            metadata={"foo": "bar"},
        )
        bm_client.find_unique_system.return_value = existing_system

        bg_system.commands = [Command("test")]
        bm_client.update_system.return_value = bg_system

        plugin._initialize_system()
        assert bm_client.create_system.called is False
        bm_client.update_system.assert_called_once_with(
            existing_system.id,
            new_commands=bg_system.commands,
            metadata=bg_system.metadata,
            description=bg_system.description,
            icon_name=bg_system.icon_name,
            display_name=bg_system.display_name,
        )
        # assert bm_client.create_system.return_value == plugin.system

    def test_new_instance(self, plugin, bm_client, bg_system, bg_instance):
        existing_system = System(
            id="id",
            name="test_system",
            version="0.0.1",
            instances=[bg_instance],
            max_instances=2,
            metadata={"foo": "bar"},
        )
        bm_client.find_unique_system.return_value = existing_system

        new_name = "foo_instance"
        plugin.instance_name = new_name

        plugin._initialize_system()
        assert bm_client.create_system.called is False
        bm_client.update_system.assert_called_once_with(
            existing_system.id,
            new_commands=bg_system.commands,
            metadata=bg_system.metadata,
            description=bg_system.description,
            icon_name=bg_system.icon_name,
            display_name=bg_system.display_name,
            add_instance=ANY,
        )
        assert bm_client.update_system.call_args[1]["add_instance"].name == new_name


class TestInitializeInstance(object):
    def test_success(self, plugin, bm_client, bg_instance):
        plugin._initialize_instance()
        bm_client.initialize_instance.assert_called_once_with(bg_instance.id)

    def test_unregistered_instance(self, plugin, bm_client, bg_system):
        bg_system.has_instance = Mock(return_value=False)

        with pytest.raises(PluginValidationError):
            plugin._initialize_instance()


class TestInitializeQueueParams(object):
    def test_no_ssl(self, plugin, bg_instance):
        if bg_instance.queue_info["connection"].get("ssl"):
            del bg_instance.queue_info["connection"]["ssl"]

        assert plugin._initialize_queue_params() == bg_instance.queue_info["connection"]

    def test_ssl(self, plugin, bg_instance):
        plugin.ca_cert = Mock()
        plugin.ca_verify = Mock()
        plugin.client_cert = Mock()

        queue_params = plugin._initialize_queue_params()
        assert queue_params["ssl"]["ca_cert"] == plugin.ca_cert
        assert queue_params["ssl"]["ca_verify"] == plugin.ca_verify
        assert queue_params["ssl"]["client_cert"] == plugin.client_cert


def test_shutdown(plugin):
    plugin.request_consumer = Mock()
    plugin.admin_consumer = Mock()

    plugin._shutdown()
    assert plugin.request_consumer.stop.called is True
    assert plugin.request_consumer.join.called is True
    assert plugin.admin_consumer.stop.called is True
    assert plugin.admin_consumer.join.called is True


def test_create_request_consumer(plugin, bg_instance):
    consumer = plugin._create_standard_consumer()
    assert consumer._queue_name == bg_instance.queue_info["request"]["name"]


def test_create_admin_consumer(plugin, bg_instance):
    consumer = plugin._create_admin_consumer()
    assert consumer._queue_name == bg_instance.queue_info["admin"]["name"]


<<<<<<< HEAD
=======
def test_create_connection_poll_thread(plugin):
    connection_poll_thread = plugin._create_connection_poll_thread()
    assert isinstance(connection_poll_thread, threading.Thread)
    assert connection_poll_thread.daemon is True


class TestInvokeCommand(object):
    def test_invoke_admin(self, plugin):
        start_mock = Mock()
        plugin._start = start_mock

        request = Request(
            system="test_system",
            system_version="1.0.0",
            command="_start",
            parameters={"p1": "param"},
        )

        plugin._invoke_command(plugin, request)
        start_mock.assert_called_once_with(plugin, **request.parameters)

    def test_invoke_request(self, plugin, client):
        request = Request(
            system="test_system",
            system_version="1.0.0",
            command="command",
            parameters={"p1": "param"},
        )

        plugin._invoke_command(client, request)
        client.command.assert_called_once_with(**request.parameters)

    @pytest.mark.parametrize(
        "command", ["foo", "_commands"]  # Missing attribute  # Non-callable attribute
    )
    def test_failure(self, plugin, client, command):
        with pytest.raises(RequestProcessingError):
            plugin._invoke_command(
                client,
                Request(
                    system="name",
                    system_version="1.0.0",
                    command=command,
                    parameters={"p1": "param"},
                ),
            )


class TestUpdateRequest(object):
    @pytest.mark.parametrize("ephemeral", [False, True])
    def test_success(self, plugin, bm_client, ephemeral):
        plugin._update_request(Mock(is_ephemeral=ephemeral), {})
        assert bm_client.update_request.called is not ephemeral

    @pytest.mark.parametrize(
        "ex,raised,bv_down",
        [
            (RestClientError, DiscardMessageException, False),
            (ConnectionError, RepublishRequestException, True),
            (ValueError, RepublishRequestException, False),
        ],
    )
    def test_errors(self, plugin, bm_client, bg_request, ex, raised, bv_down):
        bm_client.update_request.side_effect = ex

        with pytest.raises(raised):
            plugin._update_request(bg_request, {})
        assert bm_client.update_request.called is True
        assert plugin.brew_view_down is bv_down

    def test_wait_during_error(self, plugin, bm_client, bg_request):
        error_condition_mock = MagicMock()
        plugin.brew_view_error_condition = error_condition_mock
        plugin.brew_view_down = True

        plugin._update_request(bg_request, {})
        assert error_condition_mock.wait.called is True
        assert bm_client.update_request.called is True

    def test_final_attempt_succeeds(self, plugin, bm_client, bg_request):
        plugin.max_attempts = 1

        plugin._update_request(bg_request, {"retry_attempt": 1, "time_to_wait": 5})
        bm_client.update_request.assert_called_with(
            bg_request.id,
            status="ERROR",
            output="We tried to update the request, but "
            "it failed too many times. Please check "
            "the plugin logs to figure out why the request "
            "update failed. It is possible for this request to have "
            "succeeded, but we cannot update beer-garden with that "
            "information.",
            error_class="BGGivesUpError",
        )

    def test_wait_if_in_headers(self, plugin, bg_request):
        plugin.shutdown_event = Mock(wait=Mock(return_value=True))

        plugin._update_request(bg_request, {"retry_attempt": 1, "time_to_wait": 1})
        assert plugin.shutdown_event.wait.called is True

    def test_update_request_headers(self, plugin, bm_client, bg_request):
        plugin.shutdown_event = Mock(wait=Mock(return_value=True))
        bm_client.update_request.side_effect = ValueError

        with pytest.raises(RepublishRequestException) as ex:
            plugin._update_request(bg_request, {"retry_attempt": 1, "time_to_wait": 5})
        assert ex.value.headers["retry_attempt"] == 2
        assert ex.value.headers["time_to_wait"] == 10

    def test_update_request_final_attempt_fails(self, plugin, bm_client, bg_request):
        plugin.max_attempts = 1
        bm_client.update_request.side_effect = ValueError
        with pytest.raises(DiscardMessageException):
            plugin._update_request(bg_request, {"retry_attempt": 1})


def test_check_connection_poll_thread(plugin):
    old_thread = Mock(isAlive=Mock(return_value=False))
    plugin.connection_poll_thread = old_thread

    new_thread = Mock()
    plugin._create_connection_poll_thread = Mock(return_value=new_thread)

    plugin._check_connection_poll_thread()
    assert plugin.connection_poll_thread == new_thread
    assert new_thread.start.called is True


class TestCheckConsumers(object):
    def test_reset_on_success(self, plugin):
        plugin._mq_retry_attempt = 3

        plugin._check_consumers()
        assert plugin._mq_retry_attempt == 0

    def test_max_failures_shutdown(self, plugin):
        plugin.admin_consumer.is_connected.return_value = False

        plugin._mq_max_attempts = 1
        plugin._mq_retry_attempt = 2

        plugin._check_consumers()
        assert plugin.shutdown_event.is_set()

    def test_restart(self, plugin, admin_consumer, request_consumer):
        plugin.admin_consumer.is_connected.return_value = False
        plugin.request_consumer.is_connected.return_value = False

        shutdown_event = Mock()
        plugin.shutdown_event = shutdown_event

        new_admin = Mock()
        new_request = Mock()
        plugin._create_admin_consumer = Mock(return_value=new_admin)
        plugin._create_standard_consumer = Mock(return_value=new_request)

        plugin._check_consumers()
        assert plugin.admin_consumer == new_admin
        assert plugin.request_consumer == new_request
        assert new_admin.start.called is True
        assert new_request.start.called is True

        shutdown_event.wait.assert_called_once_with(5)
        assert plugin._mq_timeout == 10
        assert plugin._mq_retry_attempt == 1


>>>>>>> d7ce7dfb
class TestAdminMethods(object):
    def test_start(self, plugin, bm_client, bg_instance):
        new_instance = Mock()
        bm_client.update_instance_status.return_value = new_instance

        assert plugin._start()
        bm_client.update_instance_status.assert_called_once_with(
            bg_instance.id, "RUNNING"
        )
        assert plugin.instance == new_instance

    def test_stop(self, plugin, bm_client, bg_instance):
        new_instance = Mock()
        bm_client.update_instance_status.return_value = new_instance

        assert plugin._stop()
        bm_client.update_instance_status.assert_called_once_with(
            bg_instance.id, "STOPPED"
        )
        assert plugin.instance == new_instance
        assert plugin.shutdown_event.is_set() is True

    def test_status(self, plugin, bm_client):
        plugin._status()
        bm_client.instance_heartbeat.assert_called_once_with(plugin.instance.id)

    def test_status_failure(self, plugin, bm_client):
        bm_client.instance_heartbeat.side_effect = RestConnectionError()
        plugin._status()
        bm_client.instance_heartbeat.assert_called_once_with(plugin.instance.id)


class TestValidationFunctions(object):
    class TestVerifySystem(object):
        def test_success(self, plugin, bg_request):
            assert plugin._validate_system(bg_request) is None

        def test_wrong_system(self, plugin, bg_request):
            plugin.system.name = "wrong"

            with pytest.raises(DiscardMessageException):
                plugin._validate_system(bg_request)

    class TestVerifyRunning(object):
        def test_success(self, plugin, bg_request):
            assert plugin._validate_running(bg_request) is None

        def test_shutting_down(self, plugin):
            plugin.shutdown_event.set()
            with pytest.raises(RequestProcessingError):
                plugin._validate_running(Mock())


class TestSetupSystem(object):
    @pytest.mark.parametrize(
        "extra_args",
        [
            ("name", "", "", "", {}, None, None),
            ("", "description", "", "", {}, None, None),
            ("", "", "version", "", {}, None, None),
            ("", "", "", "icon name", {}, None, None),
            ("", "", "", "", {}, "display_name", None),
        ],
    )
    def test_extra_params(self, plugin, client, bg_system, extra_args):
        with pytest.raises(ValidationError, match="system creation helper keywords"):
            plugin._setup_system(client, "default", bg_system, *extra_args)

    @pytest.mark.parametrize(
        "attr,value", [("_bg_name", "name"), ("_bg_version", "1.1.1")]
    )
    def test_extra_decorator_params(self, plugin, client, bg_system, attr, value):
        setattr(client, attr, value)
        with pytest.raises(ValidationError, match="@system decorator"):
            plugin._setup_system(client, "default", bg_system, *([None] * 7))

    def test_no_instances(self, plugin, client):
        system = System(name="name", version="1.0.0")
        with pytest.raises(ValidationError, match="explicit instance definition"):
            plugin._setup_system(
                client, "default", system, "", "", "", "", {}, None, None
            )

    def test_max_instances(self, plugin, client):
        system = System(
            name="name",
            version="1.0.0",
            instances=[Instance(name="1"), Instance(name="2")],
        )
        new_system = plugin._setup_system(
            client, "default", system, "", "", "", "", {}, None, None
        )
        assert new_system.max_instances == 2

    def test_construct_system(self, plugin, client):
        new_system = plugin._setup_system(
            client,
            "default",
            None,
            "name",
            "desc",
            "1.0.0",
            "icon",
            {"foo": "bar"},
            "display_name",
            None,
        )
        self._validate_system(new_system)

    def test_construct_client_docstring(self, plugin, client):
        client.__doc__ = "Description\nSome more stuff"

        new_system = plugin._setup_system(
            client, "default", None, "name", "", "1.0.0", "icon", {}, None, None
        )

        assert new_system.description == "Description"

    def test_construct_from_env(self, plugin, client):
        os.environ["BG_NAME"] = "name"
        os.environ["BG_VERSION"] = "1.0.0"

        new_system = plugin._setup_system(
            client,
            "default",
            None,
            None,
            "desc",
            None,
            "icon",
            {"foo": "bar"},
            "display_name",
            None,
        )
        self._validate_system(new_system)

    def test_construct_from_decorator(self, plugin, client):
        client._bg_name = "name"
        client._bg_version = "1.0.0"

        new_system = plugin._setup_system(
            client,
            "default",
            None,
            None,
            "desc",
            None,
            "icon",
            {"foo": "bar"},
            "display_name",
            None,
        )
        self._validate_system(new_system)

    @staticmethod
    def _validate_system(new_system):
        assert new_system.name == "name"
        assert new_system.description == "desc"
        assert new_system.version == "1.0.0"
        assert new_system.icon_name == "icon"
        assert new_system.metadata == {"foo": "bar"}
        assert new_system.display_name == "display_name"<|MERGE_RESOLUTION|>--- conflicted
+++ resolved
@@ -57,9 +57,6 @@
 
 
 @pytest.fixture
-<<<<<<< HEAD
-def plugin(client, bm_client, parser_mock, updater_mock, bg_system, bg_instance):
-=======
 def admin_consumer():
     return Mock()
 
@@ -71,9 +68,15 @@
 
 @pytest.fixture
 def plugin(
-    client, bm_client, parser, bg_system, bg_instance, admin_consumer, request_consumer
+    client,
+    bm_client,
+    parser_mock,
+    updater_mock,
+    bg_system,
+    bg_instance,
+    admin_consumer,
+    request_consumer,
 ):
->>>>>>> d7ce7dfb
     plugin = Plugin(
         client,
         bg_host="localhost",
@@ -83,15 +86,11 @@
     )
     plugin.instance = bg_instance
     plugin.bm_client = bm_client
-<<<<<<< HEAD
     plugin.parser = parser_mock
     plugin.request_updater = updater_mock
-=======
-    plugin.parser = parser
     plugin.admin_consumer = admin_consumer
     plugin.request_consumer = request_consumer
     plugin.queue_connection_params = {}
->>>>>>> d7ce7dfb
 
     return plugin
 
@@ -249,48 +248,6 @@
         assert admin_mock.return_value.stop.called is True
         assert standard_mock.return_value.stop.called is True
 
-<<<<<<< HEAD
-    def test_run_things_died_unexpected(self, plugin):
-        admin_mock = Mock(
-            isAlive=Mock(return_value=False),
-            shutdown_event=Mock(is_set=Mock(return_value=False)),
-        )
-        request_mock = Mock(
-            isAlive=Mock(return_value=False),
-            shutdown_event=Mock(is_set=Mock(return_value=False)),
-        )
-
-        plugin._create_admin_consumer = Mock(return_value=admin_mock)
-        plugin._create_standard_consumer = Mock(return_value=request_mock)
-        plugin.shutdown_event = Mock(wait=Mock(side_effect=[False, True]))
-
-        plugin.run()
-        assert admin_mock.start.call_count == 2
-        assert request_mock.start.call_count == 2
-
-    def test_run_consumers_closed_by_server(self, plugin):
-        admin_mock = Mock(
-            isAlive=Mock(return_value=False),
-            shutdown_event=Mock(is_set=Mock(return_value=True)),
-        )
-        request_mock = Mock(
-            isAlive=Mock(return_value=False),
-            shutdown_event=Mock(is_set=Mock(return_value=True)),
-        )
-        poll_mock = Mock(isAlive=Mock(return_value=True))
-
-        plugin._create_admin_consumer = Mock(return_value=admin_mock)
-        plugin._create_standard_consumer = Mock(return_value=request_mock)
-        plugin._create_connection_poll_thread = Mock(return_value=poll_mock)
-        plugin.shutdown_event = Mock(wait=Mock(side_effect=[False, True]))
-
-        plugin.run()
-        assert plugin.shutdown_event.set.called is True
-        assert admin_mock.start.call_count == 1
-        assert request_mock.start.call_count == 1
-
-=======
->>>>>>> d7ce7dfb
     @pytest.mark.parametrize("ex", [KeyboardInterrupt, Exception])
     def test_run_consumers_exception(self, plugin, ex):
         admin_mock = Mock()
@@ -446,137 +403,6 @@
     assert consumer._queue_name == bg_instance.queue_info["admin"]["name"]
 
 
-<<<<<<< HEAD
-=======
-def test_create_connection_poll_thread(plugin):
-    connection_poll_thread = plugin._create_connection_poll_thread()
-    assert isinstance(connection_poll_thread, threading.Thread)
-    assert connection_poll_thread.daemon is True
-
-
-class TestInvokeCommand(object):
-    def test_invoke_admin(self, plugin):
-        start_mock = Mock()
-        plugin._start = start_mock
-
-        request = Request(
-            system="test_system",
-            system_version="1.0.0",
-            command="_start",
-            parameters={"p1": "param"},
-        )
-
-        plugin._invoke_command(plugin, request)
-        start_mock.assert_called_once_with(plugin, **request.parameters)
-
-    def test_invoke_request(self, plugin, client):
-        request = Request(
-            system="test_system",
-            system_version="1.0.0",
-            command="command",
-            parameters={"p1": "param"},
-        )
-
-        plugin._invoke_command(client, request)
-        client.command.assert_called_once_with(**request.parameters)
-
-    @pytest.mark.parametrize(
-        "command", ["foo", "_commands"]  # Missing attribute  # Non-callable attribute
-    )
-    def test_failure(self, plugin, client, command):
-        with pytest.raises(RequestProcessingError):
-            plugin._invoke_command(
-                client,
-                Request(
-                    system="name",
-                    system_version="1.0.0",
-                    command=command,
-                    parameters={"p1": "param"},
-                ),
-            )
-
-
-class TestUpdateRequest(object):
-    @pytest.mark.parametrize("ephemeral", [False, True])
-    def test_success(self, plugin, bm_client, ephemeral):
-        plugin._update_request(Mock(is_ephemeral=ephemeral), {})
-        assert bm_client.update_request.called is not ephemeral
-
-    @pytest.mark.parametrize(
-        "ex,raised,bv_down",
-        [
-            (RestClientError, DiscardMessageException, False),
-            (ConnectionError, RepublishRequestException, True),
-            (ValueError, RepublishRequestException, False),
-        ],
-    )
-    def test_errors(self, plugin, bm_client, bg_request, ex, raised, bv_down):
-        bm_client.update_request.side_effect = ex
-
-        with pytest.raises(raised):
-            plugin._update_request(bg_request, {})
-        assert bm_client.update_request.called is True
-        assert plugin.brew_view_down is bv_down
-
-    def test_wait_during_error(self, plugin, bm_client, bg_request):
-        error_condition_mock = MagicMock()
-        plugin.brew_view_error_condition = error_condition_mock
-        plugin.brew_view_down = True
-
-        plugin._update_request(bg_request, {})
-        assert error_condition_mock.wait.called is True
-        assert bm_client.update_request.called is True
-
-    def test_final_attempt_succeeds(self, plugin, bm_client, bg_request):
-        plugin.max_attempts = 1
-
-        plugin._update_request(bg_request, {"retry_attempt": 1, "time_to_wait": 5})
-        bm_client.update_request.assert_called_with(
-            bg_request.id,
-            status="ERROR",
-            output="We tried to update the request, but "
-            "it failed too many times. Please check "
-            "the plugin logs to figure out why the request "
-            "update failed. It is possible for this request to have "
-            "succeeded, but we cannot update beer-garden with that "
-            "information.",
-            error_class="BGGivesUpError",
-        )
-
-    def test_wait_if_in_headers(self, plugin, bg_request):
-        plugin.shutdown_event = Mock(wait=Mock(return_value=True))
-
-        plugin._update_request(bg_request, {"retry_attempt": 1, "time_to_wait": 1})
-        assert plugin.shutdown_event.wait.called is True
-
-    def test_update_request_headers(self, plugin, bm_client, bg_request):
-        plugin.shutdown_event = Mock(wait=Mock(return_value=True))
-        bm_client.update_request.side_effect = ValueError
-
-        with pytest.raises(RepublishRequestException) as ex:
-            plugin._update_request(bg_request, {"retry_attempt": 1, "time_to_wait": 5})
-        assert ex.value.headers["retry_attempt"] == 2
-        assert ex.value.headers["time_to_wait"] == 10
-
-    def test_update_request_final_attempt_fails(self, plugin, bm_client, bg_request):
-        plugin.max_attempts = 1
-        bm_client.update_request.side_effect = ValueError
-        with pytest.raises(DiscardMessageException):
-            plugin._update_request(bg_request, {"retry_attempt": 1})
-
-
-def test_check_connection_poll_thread(plugin):
-    old_thread = Mock(isAlive=Mock(return_value=False))
-    plugin.connection_poll_thread = old_thread
-
-    new_thread = Mock()
-    plugin._create_connection_poll_thread = Mock(return_value=new_thread)
-
-    plugin._check_connection_poll_thread()
-    assert plugin.connection_poll_thread == new_thread
-    assert new_thread.start.called is True
-
-
 class TestCheckConsumers(object):
     def test_reset_on_success(self, plugin):
         plugin._mq_retry_attempt = 3
@@ -616,7 +442,6 @@
         assert plugin._mq_retry_attempt == 1
 
 
->>>>>>> d7ce7dfb
 class TestAdminMethods(object):
     def test_start(self, plugin, bm_client, bg_instance):
         new_instance = Mock()
