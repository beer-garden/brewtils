# -*- coding: utf-8 -*-

from enum import Enum

import pytz
import six

__all__ = [
    "BaseModel",
    "System",
    "Instance",
    "Command",
    "Parameter",
    "Request",
    "PatchOperation",
    "Choices",
    "LoggingConfig",
    "Event",
    "Events",
    "Queue",
    "Principal",
    "Role",
    "RefreshToken",
    "Job",
    "RequestFile",
    "RequestTemplate",
    "DateTrigger",
    "CronTrigger",
    "IntervalTrigger",
    "Garden",
    "Operation",
]


class Events(Enum):
    BREWVIEW_STARTED = 1
    BREWVIEW_STOPPED = 2
    BARTENDER_STARTED = 3
    BARTENDER_STOPPED = 4
    REQUEST_CREATED = 5
    REQUEST_STARTED = 6
    REQUEST_UPDATED = 22
    REQUEST_COMPLETED = 7
    REQUEST_CANCELED = 29
    INSTANCE_INITIALIZED = 8
    INSTANCE_STARTED = 9
    INSTANCE_UPDATED = 23
    INSTANCE_STOPPED = 10
    SYSTEM_CREATED = 11
    SYSTEM_UPDATED = 12
    SYSTEM_REMOVED = 13
    QUEUE_CLEARED = 14
    ALL_QUEUES_CLEARED = 15
    DB_CREATE = 16
    DB_UPDATE = 17
    DB_DELETE = 18
    GARDEN_CREATED = 19
    GARDEN_UPDATED = 20
    GARDEN_REMOVED = 21
    FILE_CREATED = 24
    GARDEN_STARTED = 25
    GARDEN_STOPPED = 26
    ENTRY_STARTED = 27
    ENTRY_STOPPED = 28
    JOB_CREATED = 30
    JOB_DELETED = 31
    JOB_PAUSED = 32
    JOB_RESUMED = 33

    # TODO - should these be external API events?
    INSTANCE_STOP_REQUESTED = 101
    INSTANCE_START_REQUESTED = 102
    SYSTEM_RESCAN_REQUESTED = 103
    SYSTEM_RELOAD_REQUESTED = 104


class BaseModel(object):
    schema = None


class Command(BaseModel):
    schema = "CommandSchema"

<<<<<<< HEAD
    COMMAND_TYPES = ("ACTION", "INFO", "EPHEMERAL", "ADMIN")
    OUTPUT_TYPES = ("STRING", "JSON", "XML", "HTML")
=======
    COMMAND_TYPES = ("ACTION", "INFO", "EPHEMERAL")
    OUTPUT_TYPES = ("STRING", "JSON", "XML", "HTML", "JS", "CSS")
>>>>>>> 8f1967de

    def __init__(
        self,
        name=None,
        description=None,
        id=None,
        parameters=None,
        command_type=None,
        output_type=None,
        schema=None,
        form=None,
        template=None,
        icon_name=None,
        system=None,
        hidden=False,
    ):
        self.name = name
        self.description = description
        self.id = id
        self.parameters = parameters or []
        self.command_type = command_type
        self.output_type = output_type
        self.schema = schema
        self.form = form
        self.template = template
        self.icon_name = icon_name
        self.system = system
        self.hidden = hidden

    def __str__(self):
        return self.name

    def __repr__(self):
        return "<Command: %s>" % self.name

    def parameter_keys(self):
        """Get a list of all Parameter keys

        Returns:
            list[str]: A list containing each Parameter's key attribute
        """
        return [p.key for p in self.parameters]

    def parameter_keys_by_type(self, desired_type):
        """Get a list of all Parameter keys, filtered by Parameter type

        Args:
            desired_type (str): Parameter type

        Returns:
            list[str]: A list containing matching Parameters' key attribute
        """
        keys = []
        for param in self.parameters:
            key = param.keys_by_type(desired_type)
            if key:
                keys.append(key)
        return keys

    def get_parameter_by_key(self, key):
        """Lookup a Parameter using a given key

        Args:
            key (str): The Parameter key to use

        Returns:
            Parameter (Optional): A Parameter with the given key

            If a Parameter with the given key does not exist None will be returned.
        """
        for parameter in self.parameters:
            if parameter.key == key:
                return parameter

        return None

    def has_different_parameters(self, parameters):
        """Determine if parameters differ from the current parameters

        Args:
            parameters (Sequence[Parameter]): Parameter collection for comparison

        Returns:
            bool: True if the given Parameters differ, False if they are identical
        """
        if len(parameters) != len(self.parameters):
            return True

        for parameter in parameters:
            if parameter.key not in self.parameter_keys():
                return True

            current_param = self.get_parameter_by_key(parameter.key)
            if current_param.is_different(parameter):
                return True

        return False


class Instance(BaseModel):
    schema = "InstanceSchema"

    INSTANCE_STATUSES = {
        "INITIALIZING",
        "RUNNING",
        "PAUSED",
        "STOPPED",
        "DEAD",
        "UNRESPONSIVE",
        "STARTING",
        "STOPPING",
        "UNKNOWN",
    }

    def __init__(
        self,
        name=None,
        description=None,
        id=None,
        status=None,
        status_info=None,
        queue_type=None,
        queue_info=None,
        icon_name=None,
        metadata=None,
    ):
        self.name = name
        self.description = description
        self.id = id
        self.status = status.upper() if status else None
        self.status_info = status_info or {}
        self.queue_type = queue_type
        self.queue_info = queue_info or {}
        self.icon_name = icon_name
        self.metadata = metadata or {}

    def __str__(self):
        return self.name

    def __repr__(self):
        return "<Instance: name=%s, status=%s>" % (self.name, self.status)


class Choices(BaseModel):
    schema = "ChoicesSchema"

    TYPES = ("static", "url", "command")
    DISPLAYS = ("select", "typeahead")

    def __init__(self, type=None, display=None, value=None, strict=None, details=None):
        self.type = type
        self.strict = strict
        self.value = value
        self.display = display
        self.details = details or {}

    def __str__(self):
        return self.value.__str__()

    def __repr__(self):
        return "<Choices: type=%s, display=%s, value=%s>" % (
            self.type,
            self.display,
            self.value,
        )


class Parameter(BaseModel):
    schema = "ParameterSchema"

    TYPES = (
        "String",
        "Integer",
        "Float",
        "Boolean",
        "Any",
        "Dictionary",
        "Date",
        "DateTime",
        "Bytes",
    )
    FORM_INPUT_TYPES = ("textarea",)

    def __init__(
        self,
        key,
        type=None,
        multi=None,
        display_name=None,
        optional=None,
        default=None,
        description=None,
        choices=None,
        parameters=None,
        nullable=None,
        maximum=None,
        minimum=None,
        regex=None,
        form_input_type=None,
        type_info=None,
    ):
        self.key = key
        self.type = type
        self.multi = multi
        self.display_name = display_name
        self.optional = optional
        self.default = default
        self.description = description
        self.choices = choices
        self.parameters = parameters or []
        self.nullable = nullable
        self.maximum = maximum
        self.minimum = minimum
        self.regex = regex
        self.form_input_type = form_input_type
        self.type_info = type_info or {}

    def __str__(self):
        return self.key

    def __repr__(self):
        return "<Parameter: key=%s, type=%s, description=%s>" % (
            self.key,
            self.type,
            self.description,
        )

    def keys_by_type(self, desired_type):
        """Gets all keys by the specified type.

        Since parameters can be nested, this method will also return all keys of all
        nested parameters. The return value is a possibly nested list, where the first
        value of each list is going to be a string, while the next value is a list.

        Args:
            desired_type (str): Desired type

        Returns:
            An empty list if the type does not exist, otherwise it will be a list
            containing at least one entry which is a string, each subsequent entry is a
            nested list with the same structure.
        """
        keys = []
        if self.type == desired_type:
            keys.append(self.key)

        if not self.parameters:
            return keys

        for param in self.parameters:
            nested_keys = param.keys_by_type(desired_type)
            if nested_keys:
                if not keys:
                    keys = [self.key]

                keys.append(nested_keys)
        return keys

    def is_different(self, other):
        if not type(other) is type(self):
            return True

        fields_to_compare = [
            "key",
            "type",
            "type_info",
            "multi",
            "optional",
            "default",
            "nullable",
            "maximum",
            "minimum",
            "regex",
        ]
        for field in fields_to_compare:
            if getattr(self, field) != getattr(other, field):
                return True

        if len(self.parameters) != len(other.parameters):
            return True

        parameter_keys = [p.key for p in self.parameters]
        for parameter in other.parameters:
            if parameter.key not in parameter_keys:
                return True

            current_param = list(
                filter((lambda p: p.key == parameter.key), self.parameters)
            )[0]
            if current_param.is_different(parameter):
                return True

        return False


class RequestFile(BaseModel):
    schema = "RequestFileSchema"

    def __init__(self, storage_type=None, filename=None):
        self.storage_type = storage_type
        self.filename = filename

    def __str__(self):
        return self.filename

    def __repr__(self):
        return "<RequestFile: filename=%s, storage_type=%s>" % (
            self.filename,
            self.storage_type,
        )


class RequestTemplate(BaseModel):
    schema = "RequestTemplateSchema"

    TEMPLATE_FIELDS = [
        "system",
        "system_version",
        "instance_name",
        "namespace",
        "command",
        "command_type",
        "parameters",
        "comment",
        "metadata",
        "output_type",
    ]

    def __init__(
        self,
        system=None,
        system_version=None,
        instance_name=None,
        namespace=None,
        command=None,
        command_type=None,
        parameters=None,
        comment=None,
        metadata=None,
        output_type=None,
    ):
        self.system = system
        self.system_version = system_version
        self.instance_name = instance_name
        self.namespace = namespace
        self.command = command
        self.command_type = command_type
        self.parameters = parameters
        self.comment = comment
        self.metadata = metadata or {}
        self.output_type = output_type

    def __str__(self):
        return self.command

    def __repr__(self):
        return (
            "<RequestTemplate: command=%s, system=%s, system_version=%s, "
            "instance_name=%s, namespace=%s>"
            % (
                self.command,
                self.system,
                self.system_version,
                self.instance_name,
                self.namespace,
            )
        )


class Request(RequestTemplate):
    schema = "RequestSchema"

    STATUS_LIST = ("CREATED", "RECEIVED", "IN_PROGRESS", "CANCELED", "SUCCESS", "ERROR")
    COMPLETED_STATUSES = ("CANCELED", "SUCCESS", "ERROR")
<<<<<<< HEAD
    COMMAND_TYPES = ("ACTION", "INFO", "EPHEMERAL", "ADMIN")
    OUTPUT_TYPES = ("STRING", "JSON", "XML", "HTML")
=======
    COMMAND_TYPES = ("ACTION", "INFO", "EPHEMERAL")
    OUTPUT_TYPES = ("STRING", "JSON", "XML", "HTML", "JS", "CSS")
>>>>>>> 8f1967de

    def __init__(
        self,
        system=None,
        system_version=None,
        instance_name=None,
        namespace=None,
        command=None,
        id=None,
        parent=None,
        children=None,
        parameters=None,
        comment=None,
        output=None,
        output_type=None,
        status=None,
        command_type=None,
        created_at=None,
        error_class=None,
        metadata=None,
        updated_at=None,
        has_parent=None,
        requester=None,
    ):
        super(Request, self).__init__(
            system=system,
            system_version=system_version,
            instance_name=instance_name,
            namespace=namespace,
            command=command,
            command_type=command_type,
            parameters=parameters,
            comment=comment,
            metadata=metadata,
            output_type=output_type,
        )
        self.id = id
        self.parent = parent
        self.children = children
        self.output = output
        self._status = status
        self.created_at = created_at
        self.updated_at = updated_at
        self.error_class = error_class
        self.has_parent = has_parent
        self.requester = requester

    @classmethod
    def from_template(cls, template, **kwargs):
        """Create a Request instance from a RequestTemplate

        Args:
            template: The RequestTemplate to use
            **kwargs: Optional overrides to use in place of the template's attributes

        Returns:
            The new Request instance
        """
        request_params = {
            k: kwargs.get(k, getattr(template, k))
            for k in RequestTemplate.TEMPLATE_FIELDS
        }
        return Request(**request_params)

    def __repr__(self):
        return (
            "<Request: command=%s, status=%s, system=%s, system_version=%s, "
            "instance_name=%s, namespace=%s>"
            % (
                self.command,
                self.status,
                self.system,
                self.system_version,
                self.instance_name,
                self.namespace,
            )
        )

    @property
    def status(self):
        return self._status

    @status.setter
    def status(self, value):
        self._status = value

    @property
    def is_ephemeral(self):
        return self.command_type and self.command_type.upper() == "EPHEMERAL"

    @property
    def is_json(self):
        return self.output_type and self.output_type.upper() == "JSON"


class System(BaseModel):
    schema = "SystemSchema"

    def __init__(
        self,
        name=None,
        description=None,
        version=None,
        id=None,
        max_instances=None,
        instances=None,
        commands=None,
        icon_name=None,
        display_name=None,
        metadata=None,
        namespace=None,
        local=None,
    ):
        self.name = name
        self.description = description
        self.version = version
        self.id = id
        self.max_instances = max_instances
        self.instances = instances or []
        self.commands = commands or []
        self.icon_name = icon_name
        self.display_name = display_name
        self.metadata = metadata or {}
        self.namespace = namespace
        self.local = local

    def __str__(self):
        return "%s:%s-%s" % (self.namespace, self.name, self.version)

    def __repr__(self):
        return "<System: name=%s, version=%s, namespace=%s>" % (
            self.name,
            self.version,
            self.namespace,
        )

    @property
    def instance_names(self):
        return [i.name for i in self.instances]

    def has_instance(self, name):
        """Determine if an instance currently exists in the system

        Args:
            name (str): The instance name

        Returns:
            bool: True if an instance with the given name exists, False otherwise
        """
        return True if self.get_instance(name) else False

    def get_instance(self, name):
        """Get an instance that currently exists in the system

        Args:
            name (str): The instance name

        Returns:
            Instance: The instance if it exists, None otherwise
        """
        for instance in self.instances:
            if instance.name == name:
                return instance
        return None

    def get_command_by_name(self, command_name):
        """Retrieve a particular command from the system

        Args:
            command_name (str): The command name

        Returns:
            Command: The command if it exists, None otherwise
        """
        for command in self.commands:
            if command.name == command_name:
                return command

        return None

    def has_different_commands(self, commands):
        """Check if a set of commands is different than the current commands

        Args:
            commands (Sequence[Command]): Command collection for comparison

        Returns:
            bool: True if the given Commands differ, False if they are identical
        """
        if len(commands) != len(self.commands):
            return True

        for command in commands:
            if command.name not in [c.name for c in self.commands]:
                return True

            current_command = self.get_command_by_name(command.name)

            if current_command.has_different_parameters(command.parameters):
                return True

        return False


class PatchOperation(BaseModel):
    schema = "PatchSchema"

    def __init__(self, operation=None, path=None, value=None):
        self.operation = operation
        self.path = path
        self.value = value

    def __str__(self):
        return "%s, %s, %s" % (self.operation, self.path, self.value)

    def __repr__(self):
        return "<Patch: operation=%s, path=%s, value=%s>" % (
            self.operation,
            self.path,
            self.value,
        )


class LoggingConfig(BaseModel):
    schema = "LoggingConfigSchema"

    LEVELS = ("DEBUG", "INFO", "WARN", "ERROR")
    SUPPORTED_HANDLERS = ("stdout", "file", "logstash")

    DEFAULT_FORMAT = "%(asctime)s - %(name)s - %(levelname)s - %(message)s"
    DEFAULT_HANDLER = {
        "class": "logging.StreamHandler",
        "stream": "ext::/sys.stdout",
        "formatter": "default",
    }

    def __init__(self, level=None, handlers=None, formatters=None, loggers=None):
        self.level = level
        self.handlers = handlers
        self.formatters = formatters
        self._loggers = loggers or {}

    @property
    def handler_names(self):
        if self.handlers:
            return set(self.handlers)
        else:
            return None

    @property
    def formatter_names(self):
        if self.formatters:
            return set(self.formatters)
        else:
            return None

    def get_plugin_log_config(self, **kwargs):
        """Get a specific plugin logging configuration.

        It is possible for different systems to have different logging configurations.
        This method will create the correct plugin logging configuration and return it.
        If a specific logger is not found for a system, then the current logging
        configuration will be returned.

        Keyword Args:
            Identifying information for a system (i.e. system_name)

        Returns:
            The logging configuration for this system
        """
        system_name = kwargs.pop("system_name", None)
        specific_logger = self._loggers.get(system_name, {})

        # If there is no specific logger, then we simply return this object
        # otherwise, we need to construct a new LoggingConfig object with
        # the overrides given in the logger.
        if not specific_logger:
            return self

        level = specific_logger.get("level", self.level)
        handlers = self._generate_handlers(specific_logger.get("handlers"))
        formatters = self._generate_formatters(specific_logger.get("formatters", {}))

        return LoggingConfig(level=level, handlers=handlers, formatters=formatters)

    def _generate_handlers(self, specific_handlers):

        # If we are not given an override for handlers, then we will just
        # assume that we want to use all the handlers given in the current
        # configuration.
        if not specific_handlers:
            return self.handlers

        if isinstance(specific_handlers, list):
            handlers = {}
            for handler_name in specific_handlers:
                handlers[handler_name] = self.handlers[handler_name]
        else:
            return specific_handlers

        return handlers

    def _generate_formatters(self, specific_formatters):

        # If we are not given an override for formatters, then we will just
        # assume that we want to use the formatters given in the current
        # configuration
        if not specific_formatters:
            return self.formatters

        # In case no formatter is provided, we always want a default.
        formatters = {"default": {"format": self.DEFAULT_FORMAT}}
        for formatter_name, format_str in six.iteritems(specific_formatters):
            formatters[formatter_name] = {"format": format_str}

        return formatters

    def __str__(self):
        return "%s, %s, %s" % (self.level, self.handler_names, self.formatter_names)

    def __repr__(self):
        return "<LoggingConfig: level=%s, handlers=%s, formatters=%s" % (
            self.level,
            self.handler_names,
            self.formatter_names,
        )


class Event(BaseModel):
    schema = "EventSchema"

    def __init__(
        self,
        name=None,
        namespace=None,
        garden=None,
        metadata=None,
        timestamp=None,
        payload_type=None,
        payload=None,
        error=None,
        error_message=None,
    ):
        self.name = name
        self.namespace = namespace
        self.garden = garden
        self.metadata = metadata or {}
        self.timestamp = timestamp
        self.payload_type = payload_type
        self.payload = payload
        self.error = error
        self.error_message = error_message

    def __str__(self):
        return "%s: %s" % (self.namespace, self.name)

    def __repr__(self):
        return (
            "<Event: namespace=%s, garden=%s, name=%s, timestamp=%s, error=%s, "
            "error_message=%s, metadata=%s, payload_type=%s, payload=%r>"
            % (
                self.namespace,
                self.garden,
                self.name,
                self.timestamp,
                self.error,
                self.error_message,
                self.metadata,
                self.payload_type,
                self.payload,
            )
        )


class Queue(BaseModel):
    schema = "QueueSchema"

    def __init__(
        self,
        name=None,
        system=None,
        version=None,
        instance=None,
        system_id=None,
        display=None,
        size=None,
    ):
        self.name = name
        self.system = system
        self.version = version
        self.instance = instance
        self.system_id = system_id
        self.display = display
        self.size = size

    def __str__(self):
        return "%s: %s" % (self.name, self.size)

    def __repr__(self):
        return "<Queue: name=%s, size=%s>" % (self.name, self.size)


class Principal(BaseModel):
    schema = "PrincipalSchema"

    def __init__(
        self,
        id=None,
        username=None,
        roles=None,
        permissions=None,
        preferences=None,
        metadata=None,
    ):
        self.id = id
        self.username = username
        self.roles = roles
        self.permissions = permissions
        self.preferences = preferences
        self.metadata = metadata

    def __str__(self):
        return "%s" % self.username

    def __repr__(self):
        return "<Principal: username=%s, roles=%s, permissions=%s>" % (
            self.username,
            self.roles,
            self.permissions,
        )


class Role(BaseModel):
    schema = "RoleSchema"

    def __init__(
        self, id=None, name=None, description=None, roles=None, permissions=None
    ):
        self.id = id
        self.name = name
        self.description = description
        self.roles = roles
        self.permissions = permissions

    def __str__(self):
        return "%s" % self.name

    def __repr__(self):
        return "<Role: name=%s, roles=%s, permissions=%s>" % (
            self.name,
            self.roles,
            self.permissions,
        )


class RefreshToken(BaseModel):
    schema = "RefreshTokenSchema"

    def __init__(self, id=None, issued=None, expires=None, payload=None):
        self.id = id
        self.issued = issued
        self.expires = expires
        self.payload = payload or {}

    def __str__(self):
        return "%s" % self.payload

    def __repr__(self):
        return "<RefreshToken: issued=%s, expires=%s, payload=%s>" % (
            self.issued,
            self.expires,
            self.payload,
        )


class Job(BaseModel):
    TRIGGER_TYPES = {"interval", "date", "cron"}
    STATUS_TYPES = {"RUNNING", "PAUSED"}
    schema = "JobSchema"

    def __init__(
        self,
        id=None,
        name=None,
        trigger_type=None,
        trigger=None,
        request_template=None,
        misfire_grace_time=None,
        coalesce=None,
        next_run_time=None,
        success_count=None,
        error_count=None,
        status=None,
        max_instances=None,
    ):
        self.id = id
        self.name = name
        self.trigger_type = trigger_type
        self.trigger = trigger
        self.request_template = request_template
        self.misfire_grace_time = misfire_grace_time
        self.coalesce = coalesce
        self.next_run_time = next_run_time
        self.success_count = success_count
        self.error_count = error_count
        self.status = status
        self.max_instances = max_instances

    def __str__(self):
        return "%s: %s" % (self.name, self.id)

    def __repr__(self):
        return "<Job: name=%s, id=%s>" % (self.name, self.id)


class DateTrigger(BaseModel):
    schema = "DateTriggerSchema"

    def __init__(self, run_date=None, timezone=None):
        self.run_date = run_date
        self.timezone = timezone

    def __str__(self):
        return repr(self)

    def __repr__(self):
        return "<DateTrigger: run_date=%s>" % self.run_date

    @property
    def scheduler_attributes(self):
        return ["run_date", "timezone"]

    @property
    def scheduler_kwargs(self):
        tz = pytz.timezone(self.timezone)

        return {"timezone": tz, "run_date": tz.localize(self.run_date)}


class IntervalTrigger(BaseModel):
    schema = "IntervalTriggerSchema"

    def __init__(
        self,
        weeks=None,
        days=None,
        hours=None,
        minutes=None,
        seconds=None,
        start_date=None,
        end_date=None,
        timezone=None,
        jitter=None,
        reschedule_on_finish=None,
    ):
        self.weeks = weeks
        self.days = days
        self.hours = hours
        self.minutes = minutes
        self.seconds = seconds
        self.start_date = start_date
        self.end_date = end_date
        self.timezone = timezone
        self.jitter = jitter
        self.reschedule_on_finish = reschedule_on_finish

    def __str__(self):
        return repr(self)

    def __repr__(self):
        return (
            "<IntervalTrigger: weeks=%d, days=%d, hours=%d, "
            "minutes=%d, seconds=%d>"
            % (self.weeks, self.days, self.hours, self.minutes, self.seconds)
        )

    @property
    def scheduler_attributes(self):
        return [
            "weeks",
            "days",
            "hours",
            "minutes",
            "seconds",
            "start_date",
            "end_date",
            "timezone",
            "jitter",
            "reschedule_on_finish",
        ]

    @property
    def scheduler_kwargs(self):
        tz = pytz.timezone(self.timezone)

        kwargs = {key: getattr(self, key) for key in self.scheduler_attributes}
        kwargs.update(
            {
                "timezone": tz,
                "start_date": tz.localize(self.start_date) if self.start_date else None,
                "end_date": tz.localize(self.end_date) if self.end_date else None,
            }
        )

        return kwargs


class CronTrigger(BaseModel):
    schema = "CronTriggerSchema"

    def __init__(
        self,
        year=None,
        month=None,
        day=None,
        week=None,
        day_of_week=None,
        hour=None,
        minute=None,
        second=None,
        start_date=None,
        end_date=None,
        timezone=None,
        jitter=None,
    ):
        self.year = year
        self.month = month
        self.day = day
        self.week = week
        self.day_of_week = day_of_week
        self.hour = hour
        self.minute = minute
        self.second = second
        self.start_date = start_date
        self.end_date = end_date
        self.timezone = timezone
        self.jitter = jitter

    def __str__(self):
        return repr(self)

    def __repr__(self):
        return "<CronTrigger: %s %s %s %s %s>" % (
            self.minute,
            self.hour,
            self.day,
            self.month,
            self.day,
        )

    @property
    def scheduler_attributes(self):
        return [
            "year",
            "month",
            "day",
            "week",
            "day_of_week",
            "hour",
            "minute",
            "second",
            "start_date",
            "end_date",
            "timezone",
            "jitter",
        ]

    @property
    def scheduler_kwargs(self):
        tz = pytz.timezone(self.timezone)

        kwargs = {key: getattr(self, key) for key in self.scheduler_attributes}
        kwargs.update(
            {
                "timezone": tz,
                "start_date": tz.localize(self.start_date) if self.start_date else None,
                "end_date": tz.localize(self.start_date) if self.start_date else None,
            }
        )

        return kwargs


class Garden(BaseModel):
    schema = "GardenSchema"

    GARDEN_STATUSES = {
        "INITIALIZING",
        "RUNNING",
        "BLOCKED",
        "STOPPED",
        "UNRESPONSIVE",
        "UNKNOWN",
    }

    def __init__(
        self,
        id=None,
        name=None,
        status=None,
        status_info=None,
        namespaces=None,
        systems=None,
        connection_type=None,
        connection_params=None,
    ):
        self.id = id
        self.name = name
        self.status = status.upper() if status else None
        self.status_info = status_info or {}
        self.namespaces = namespaces or []
        self.systems = systems or []

        self.connection_type = connection_type
        self.connection_params = connection_params

    def __str__(self):
        return "%s" % self.name

    def __repr__(self):
        return "<Garden: garden_name=%s, status=%s>" % (self.name, self.status)


class Operation(BaseModel):
    schema = "OperationSchema"

    def __init__(
        self,
        model=None,
        model_type=None,
        args=None,
        kwargs=None,
        target_garden_name=None,
        source_garden_name=None,
        operation_type=None,
    ):
        self.model = model
        self.model_type = model_type
        self.args = args or []
        self.kwargs = kwargs or {}
        self.target_garden_name = target_garden_name
        self.source_garden_name = source_garden_name
        self.operation_type = operation_type

    def __str__(self):
        return "%s" % self.operation_type

    def __repr__(self):
        return (
            "<Operation: operation_type=%s, source_garden_name=%s, target_garden_name=%s>"
            % (self.operation_type, self.source_garden_name, self.target_garden_name)
        )<|MERGE_RESOLUTION|>--- conflicted
+++ resolved
@@ -81,13 +81,8 @@
 class Command(BaseModel):
     schema = "CommandSchema"
 
-<<<<<<< HEAD
     COMMAND_TYPES = ("ACTION", "INFO", "EPHEMERAL", "ADMIN")
-    OUTPUT_TYPES = ("STRING", "JSON", "XML", "HTML")
-=======
-    COMMAND_TYPES = ("ACTION", "INFO", "EPHEMERAL")
     OUTPUT_TYPES = ("STRING", "JSON", "XML", "HTML", "JS", "CSS")
->>>>>>> 8f1967de
 
     def __init__(
         self,
@@ -462,13 +457,8 @@
 
     STATUS_LIST = ("CREATED", "RECEIVED", "IN_PROGRESS", "CANCELED", "SUCCESS", "ERROR")
     COMPLETED_STATUSES = ("CANCELED", "SUCCESS", "ERROR")
-<<<<<<< HEAD
     COMMAND_TYPES = ("ACTION", "INFO", "EPHEMERAL", "ADMIN")
-    OUTPUT_TYPES = ("STRING", "JSON", "XML", "HTML")
-=======
-    COMMAND_TYPES = ("ACTION", "INFO", "EPHEMERAL")
     OUTPUT_TYPES = ("STRING", "JSON", "XML", "HTML", "JS", "CSS")
->>>>>>> 8f1967de
 
     def __init__(
         self,
