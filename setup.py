--- conflicted
+++ resolved
@@ -25,24 +25,14 @@
     packages=find_packages(exclude=['test', 'test.*']),
     package_data={'': ['README.md']},
     install_requires=[
-<<<<<<< HEAD
-        'lark-parser',
-        'marshmallow',
-        'marshmallow-polyfield',
-        'pika',
-        'requests',
-        'simplejson',
-        'six',
-        'wrapt',
-=======
         'lark-parser<0.7',
         'marshmallow<3',
+        'marshmallow-polyfield<4',
         'pika<0.12',
         'requests<3',
         'simplejson<4',
         'six<2',
         'wrapt<2',
->>>>>>> 62292df6
         'yapconf>=0.2.1',
     ],
     extras_require={
