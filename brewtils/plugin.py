--- conflicted
+++ resolved
@@ -12,13 +12,8 @@
 
 import brewtils
 from brewtils.errors import BrewmasterValidationError, RequestProcessingError, \
-<<<<<<< HEAD
-    DiscardMessageException, RepublishRequestException, \
-    BrewmasterConnectionError, parse_exception_as_json
-=======
     DiscardMessageException, RepublishRequestException, BrewmasterConnectionError, \
-    PluginValidationError
->>>>>>> de3a081d
+    PluginValidationError, parse_exception_as_json
 from brewtils.models import Instance, Request, System
 from brewtils.request_consumer import RequestConsumer
 from brewtils.rest.easy_client import EasyClient
