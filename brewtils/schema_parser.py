# -*- coding: utf-8 -*-
import json
import logging
import typing
from typing import Any, Dict, Optional, Union

import six  # type: ignore
from box import Box  # type: ignore

import brewtils.models
import brewtils.schemas
from brewtils.models import BaseModel

try:
    from collections.abc import Iterable  # type: ignore  # noqa
except ImportError:  # pragma: no cover
    from collections import Iterable


class SchemaParser(object):
    """Serialize and deserialize Brewtils models"""

    _models = {
        "ChoicesSchema": brewtils.models.Choices,
        "CommandSchema": brewtils.models.Command,
        "ConnectionSchema": brewtils.models.Connection,
        "CronTriggerSchema": brewtils.models.CronTrigger,
        "DateTriggerSchema": brewtils.models.DateTrigger,
        "EventSchema": brewtils.models.Event,
        "FileTriggerSchema": brewtils.models.FileTrigger,
        "GardenSchema": brewtils.models.Garden,
        "InstanceSchema": brewtils.models.Instance,
        "IntervalTriggerSchema": brewtils.models.IntervalTrigger,
        "JobSchema": brewtils.models.Job,
        "JobExport": brewtils.models.Job,
        "LoggingConfigSchema": brewtils.models.LoggingConfig,
        "QueueSchema": brewtils.models.Queue,
        "ParameterSchema": brewtils.models.Parameter,
        "PatchSchema": brewtils.models.PatchOperation,
        "UserTokenSchema": brewtils.models.UserToken,
        "RequestSchema": brewtils.models.Request,
        "RequestFileSchema": brewtils.models.RequestFile,
        "FileSchema": brewtils.models.File,
        "FileChunkSchema": brewtils.models.FileChunk,
        "FileStatusSchema": brewtils.models.FileStatus,
        "RequestTemplateSchema": brewtils.models.RequestTemplate,
        "SystemSchema": brewtils.models.System,
        "OperationSchema": brewtils.models.Operation,
        "RunnerSchema": brewtils.models.Runner,
        "ResolvableSchema": brewtils.models.Resolvable,
<<<<<<< HEAD
        "RoleSchema": brewtils.models.Role,
        "RemoteRoleSchema": brewtils.models.RemoteRole,
        "UserSchema": brewtils.models.User,
        "RemoteUserMapSchema": brewtils.models.RemoteUserMap,
=======
        "SubscriberSchema": brewtils.models.Subscriber,
        "TopicSchema": brewtils.models.Topic,
>>>>>>> 15d2becc
    }

    logger = logging.getLogger(__name__)

    # Deserialization methods
    @classmethod
    def parse_system(cls, system, from_string=False, **kwargs):
        """Convert raw JSON string or dictionary to a system model object

        Args:
            system: The raw input
            from_string: True if input is a JSON string, False if a dictionary
            **kwargs: Additional parameters to be passed to the Schema (e.g. many=True)

        Returns:
            A System object
        """
        return cls.parse(
            system, brewtils.models.System, from_string=from_string, **kwargs
        )

    @classmethod
    def parse_instance(cls, instance, from_string=False, **kwargs):
        """Convert raw JSON string or dictionary to an instance model object

        Args:
            instance: The raw input
            from_string: True if input is a JSON string, False if a dictionary
            **kwargs: Additional parameters to be passed to the Schema (e.g. many=True)

        Returns:
            An Instance object
        """
        return cls.parse(
            instance, brewtils.models.Instance, from_string=from_string, **kwargs
        )

    @classmethod
    def parse_command(cls, command, from_string=False, **kwargs):
        """Convert raw JSON string or dictionary to a command model object

        Args:
            command: The raw input
            from_string: True if input is a JSON string, False if a dictionary
            **kwargs: Additional parameters to be passed to the Schema (e.g. many=True)

        Returns:
            A Command object
        """
        return cls.parse(
            command, brewtils.models.Command, from_string=from_string, **kwargs
        )

    @classmethod
    def parse_connection(cls, connection, from_string=False, **kwargs):
        """Convert raw JSON string or dictionary to a command model object

        Args:
            connection: The raw input
            from_string: True if input is a JSON string, False if a dictionary
            **kwargs: Additional parameters to be passed to the Schema (e.g. many=True)

        Returns:
            A Command object
        """
        return cls.parse(
            connection, brewtils.models.Connection, from_string=from_string, **kwargs
        )

    @classmethod
    def parse_parameter(cls, parameter, from_string=False, **kwargs):
        """Convert raw JSON string or dictionary to a parameter model object

        Args:
            parameter: The raw input
            from_string: True if input is a JSON string, False if a dictionary
            **kwargs: Additional parameters to be passed to the Schema (e.g. many=True)

        Returns:
            An Parameter object
        """
        return cls.parse(
            parameter, brewtils.models.Parameter, from_string=from_string, **kwargs
        )

    @classmethod
    def parse_request_file(cls, request_file, from_string=False, **kwargs):
        """Convert raw JSON string or dictionary to a request file model object

        Args:
            request_file: The raw input
            from_string: True if input is a JSON string, False if a dictionary
            **kwargs: Additional parameters to be passed to the Schema (e.g. many=True)

        Returns:
            A RequestFile object
        """
        return cls.parse(
            request_file, brewtils.models.RequestFile, from_string=from_string, **kwargs
        )

    @classmethod
    def parse_file(cls, file, from_string=False, **kwargs):
        """Convert raw JSON string or dictionary to a  file model object

        Args:
            file: The raw input
            from_string: True if input is a JSON string, False if a dictionary
            **kwargs: Additional parameters to be passed to the Schema (e.g. many=True)

        Returns:
            A File object
        """
        return cls.parse(file, brewtils.models.File, from_string=from_string, **kwargs)

    @classmethod
    def parse_request(cls, request, from_string=False, **kwargs):
        """Convert raw JSON string or dictionary to a request model object

        Args:
            request: The raw input
            from_string: True if input is a JSON string, False if a dictionary
            **kwargs: Additional parameters to be passed to the Schema (e.g. many=True)

        Returns:
            A Request object
        """
        return cls.parse(
            request, brewtils.models.Request, from_string=from_string, **kwargs
        )

    @classmethod
    def parse_patch(cls, patch, from_string=False, **kwargs):
        """Convert raw JSON string or dictionary to a patch model object

        .. note::
            for our patches, many is *always* set to True. We will always return a list
            from this method.

        Args:
            patch: The raw input
            from_string: True if input is a JSON string, False if a dictionary
            **kwargs: Additional parameters to be passed to the Schema (e.g. many=True)

        Returns:
            A PatchOperation object
        """
        return cls.parse(
            patch, brewtils.models.PatchOperation, from_string=from_string, **kwargs
        )

    @classmethod
    def parse_logging_config(cls, logging_config, from_string=False, **kwargs):
        """Convert raw JSON string or dictionary to a logging config model object

        Args:
            logging_config: The raw input
            from_string: True if 'input is a JSON string, False if a dictionary
            **kwargs: Additional parameters to be passed to the Schema (e.g. many=True)

        Returns:
            A LoggingConfig object
        """
        return cls.parse(
            logging_config,
            brewtils.models.LoggingConfig,
            from_string=from_string,
            **kwargs
        )

    @classmethod
    def parse_event(cls, event, from_string=False, **kwargs):
        """Convert raw JSON string or dictionary to an event model object

        Args:
            event: The raw input
            from_string: True if input is a JSON string, False if a dictionary
            **kwargs: Additional parameters to be passed to the Schema (e.g. many=True)

        Returns:
            An Event object
        """
        return cls.parse(
            event, brewtils.models.Event, from_string=from_string, **kwargs
        )

    @classmethod
    def parse_queue(cls, queue, from_string=False, **kwargs):
        """Convert raw JSON string or dictionary to a queue model object

        Args:
            queue: The raw input
            from_string: True if input is a JSON string, False if a dictionary
            **kwargs: Additional parameters to be passed to the Schema (e.g. many=True)

        Returns:
            A Queue object
        """
        return cls.parse(
            queue, brewtils.models.Queue, from_string=from_string, **kwargs
        )

    @classmethod
    def parse_user(cls, user, from_string=False, **kwargs):
        """Convert raw JSON string or dictionary to a user model object

        Args:
            user: The raw input
            from_string: True if input is a JSON string, False if a dictionary
            **kwargs: Additional parameters to be passed to the Schema (e.g. many=True)

        Returns:
            A User object
        """
        return cls.parse(user, brewtils.models.User, from_string=from_string, **kwargs)

    @classmethod
    def parse_role(cls, role, from_string=False, **kwargs):
        """Convert raw JSON string or dictionary to a role model object

        Args:
            role: The raw input
            from_string: True if input is a JSON string, False if a dictionary
            **kwargs: Additional parameters to be passed to the Schema (e.g. many=True)

        Returns:
            A Role object
        """
        return cls.parse(role, brewtils.models.Role, from_string=from_string, **kwargs)
    
    @classmethod
    def parse_remote_role(cls, role, from_string=False, **kwargs):
        """Convert raw JSON string or dictionary to a role model object

        Args:
            role: The raw input
            from_string: True if input is a JSON string, False if a dictionary
            **kwargs: Additional parameters to be passed to the Schema (e.g. many=True)

        Returns:
            A Role object
        """
        return cls.parse(role, brewtils.models.RemoteRole, from_string=from_string, **kwargs)

    @classmethod
    def parse_remote_user_map(cls, remote_user_map, from_string=False, **kwargs):
        """Convert raw JSON string or dictionary to a RemoteUserMap model object

        Args:
            role: The raw input
            from_string: True if input is a JSON string, False if a dictionary
            **kwargs: Additional parameters to be passed to the Schema (e.g. many=True)

        Returns:
            A RemoteUserMap object
        """
        return cls.parse(
            remote_user_map,
            brewtils.models.RemoteUserMap,
            from_string=from_string,
            **kwargs
        )

    @classmethod
    def parse_user_token(cls, user_token, from_string=False, **kwargs):
        """Convert raw JSON string or dictionary to a user token object

        Args:
            user_token: The raw input
            from_string: True if input is a JSON string, False if a dictionary
            **kwargs: Additional parameters to be passed to the Schema (e.g. many=True)

        Returns:
            A UserToken object
        """
        return cls.parse(
            user_token,
            brewtils.models.UserToken,
            from_string=from_string,
            **kwargs
        )

    @classmethod
    def parse_job(cls, job, from_string=False, **kwargs):
        """Convert raw JSON string or dictionary to a job model object

        Args:
            job: Raw input
            from_string: True if input is a JSON string, False if a dictionary
            **kwargs: Additional parameters to be passed to the Schema (e.g. many=True)

        Returns:
            A Job object.

        """
        return cls.parse(job, brewtils.models.Job, from_string=from_string, **kwargs)

    @classmethod
    def parse_job_ids(cls, job_id_json, from_string=False, **kwargs):
        """Convert raw JSON string containing a list of strings to a list of job ids.

        Passes a list of strings through unaltered if from_string is False.

        Args:
            job_id_json: Raw input
            from_string: True if input is a JSON string, False otherwise
            **kwargs: Additional parameters to be passed to the Schema (e.g. many=True)

        Returns:
            A dictionary containing a list of job ids
        """
        schema = brewtils.schemas.JobExportInputSchema(**kwargs)

        if from_string:
            return schema.loads(job_id_json).data
        else:
            return schema.load(job_id_json).data

    @classmethod
    def parse_garden(cls, garden, from_string=False, **kwargs):
        """Convert raw JSON string or dictionary to a garden model object

        Args:
            garden: The raw input
            from_string: True if input is a JSON string, False if a dictionary
            **kwargs: Additional parameters to be passed to the Schema (e.g. many=True)

        Returns:
            A Garden object
        """
        return cls.parse(
            garden, brewtils.models.Garden, from_string=from_string, **kwargs
        )

    @classmethod
    def parse_operation(cls, operation, from_string=False, **kwargs):
        """Convert raw JSON string or dictionary to a garden model object

        Args:
            operation: The raw input
            from_string: True if input is a JSON string, False if a dictionary
            **kwargs: Additional parameters to be passed to the Schema (e.g. many=True)

        Returns:
            An Operation object
        """
        return cls.parse(
            operation, brewtils.models.Operation, from_string=from_string, **kwargs
        )

    @classmethod
    def parse_runner(cls, runner, from_string=False, **kwargs):
        """Convert raw JSON string or dictionary to a runner model object

        Args:
            runner: The raw input
            from_string: True if input is a JSON string, False if a dictionary
            **kwargs: Additional parameters to be passed to the Schema (e.g. many=True)

        Returns:
            A Runner object
        """
        return cls.parse(
            runner, brewtils.models.Runner, from_string=from_string, **kwargs
        )

    @classmethod
    def parse_resolvable(cls, resolvable, from_string=False, **kwargs):
        """Convert raw JSON string or dictionary to a runner model object

        Args:
            resolvable: The raw input
            from_string: True if input is a JSON string, False if a dictionary
            **kwargs: Additional parameters to be passed to the Schema (e.g. many=True)

        Returns:
            A Resolvable object
        """
        return cls.parse(
            resolvable, brewtils.models.Resolvable, from_string=from_string, **kwargs
        )

    @classmethod
    def parse_subscriber(cls, subscriber, from_string=False, **kwargs):
        """Convert raw JSON string or dictionary to a subscriber model object

        Args:
            subscriber: The raw input
            from_string: True if input is a JSON string, False if a dictionary
            **kwargs: Additional parameters to be passed to the Schema (e.g. many=True)

        Returns:
            A Subscriber object
        """
        return cls.parse(
            subscriber, brewtils.models.Subscriber, from_string=from_string, **kwargs
        )

    @classmethod
    def parse_topic(cls, topic, from_string=False, **kwargs):
        """Convert raw JSON string or dictionary to a subscriber model object

        Args:
            topic: The raw input
            from_string: True if input is a JSON string, False if a dictionary
            **kwargs: Additional parameters to be passed to the Schema (e.g. many=True)

        Returns:
            A Topic object
        """
        return cls.parse(
            topic, brewtils.models.Topic, from_string=from_string, **kwargs
        )

    @classmethod
    def parse(
        cls,
        data,  # type: Optional[Union[str, Dict[str, Any]]]
        model_class,  # type: Any
        from_string=False,  # type: bool
        **kwargs  # type: Any
    ):  # type: (...) -> Union[str, Dict[str, Any]]
        """Convert a JSON string or dictionary into a model object

        Args:
            data: The raw input
            model_class: Class object of the desired model type
            from_string: True if input is a JSON string, False if a dictionary
            **kwargs: Additional parameters to be passed to the Schema (e.g. many=True)

        Returns:
            A model object

        """
        if data is None:
            raise TypeError("Data can not be None")

        if from_string and not isinstance(data, six.string_types):
            raise TypeError("When from_string=True data must be a string-type")

        if model_class == brewtils.models.PatchOperation:
            if not kwargs.get("many", True):
                cls.logger.warning(
                    "A patch object should always be wrapped as a list of objects. "
                    "Thus, parsing will always return a list. You specified many as "
                    "False, this is being ignored and a list "
                    "will be returned anyway."
                )
            kwargs["many"] = True

        schema = getattr(brewtils.schemas, model_class.schema)(**kwargs)

        schema.context["models"] = cls._models

        return schema.loads(data).data if from_string else schema.load(data).data

    # Serialization methods
    @classmethod
    def serialize_system(cls, system, to_string=True, include_commands=True, **kwargs):
        """Convert a system model into serialized form

        Args:
            system: The system object(s) to be serialized
            to_string: True to generate a JSON-formatted string, False to generate a
                dictionary
            include_commands: True if the system's command list should be included
            **kwargs: Additional parameters to be passed to the Schema (e.g. many=True)

        Returns:
            Serialized representation of system
        """
        if not include_commands:
            if "exclude" in kwargs:
                kwargs["exclude"] += ("commands",)
            else:
                kwargs["exclude"] = ("commands",)

        return cls.serialize(
            system,
            to_string=to_string,
            schema_name=brewtils.models.System.schema,
            **kwargs
        )

    @classmethod
    def serialize_instance(cls, instance, to_string=True, **kwargs):
        """Convert an instance model into serialized form

        Args:
            instance: The instance object(s) to be serialized
            to_string: True to generate a JSON-formatted string, False to generate a
                dictionary
            **kwargs: Additional parameters to be passed to the Schema (e.g. many=True)

        Returns:
            Serialized representation of instance
        """
        return cls.serialize(
            instance,
            to_string=to_string,
            schema_name=brewtils.models.Instance.schema,
            **kwargs
        )

    @classmethod
    def serialize_command(cls, command, to_string=True, **kwargs):
        """Convert a command model into serialized form

        Args:
            command: The command object(s) to be serialized
            to_string: True to generate a JSON-formatted string, False to generate a
                dictionary
            **kwargs: Additional parameters to be passed to the Schema (e.g. many=True)

        Returns:
            Serialized representation of command
        """
        return cls.serialize(
            command,
            to_string=to_string,
            schema_name=brewtils.models.Command.schema,
            **kwargs
        )

    @classmethod
    def serialize_connection(cls, connection, to_string=True, **kwargs):
        """Convert a connection model into serialized form

        Args:
            connection: The connection object(s) to be serialized
            to_string: True to generate a JSON-formatted string, False to generate a
                dictionary
            **kwargs: Additional parameters to be passed to the Schema (e.g. many=True)

        Returns:
            Serialized representation of connection
        """
        return cls.serialize(
            connection,
            to_string=to_string,
            schema_name=brewtils.models.Connection.schema,
            **kwargs
        )

    @classmethod
    def serialize_parameter(cls, parameter, to_string=True, **kwargs):
        """Convert a parameter model into serialized form

        Args:
            parameter: The parameter object(s) to be serialized
            to_string: True to generate a JSON-formatted string, False to generate a
                dictionary
            **kwargs: Additional parameters to be passed to the Schema (e.g. many=True)

        Returns:
            Serialized representation of parameter
        """
        return cls.serialize(
            parameter,
            to_string=to_string,
            schema_name=brewtils.models.Parameter.schema,
            **kwargs
        )

    @classmethod
    def serialize_request_file(cls, request_file, to_string=True, **kwargs):
        """Convert a request file model into serialized form

        Args:
            request_file: The request file object(s) to be serialized
            to_string: True to generate a JSON-formatted string, False to generate a
                dictionary
            **kwargs: Additional parameters to be passed to the Schema (e.g. many=True)

        Returns:
            Serialized representation of request file
        """
        return cls.serialize(
            request_file,
            to_string=to_string,
            schema_name=brewtils.models.RequestFile.schema,
            **kwargs
        )

    @classmethod
    def serialize_request(cls, request, to_string=True, **kwargs):
        """Convert a request model into serialized form

        Args:
            request: The request object(s) to be serialized
            to_string: True to generate a JSON-formatted string, False to generate a
                dictionary
            **kwargs: Additional parameters to be passed to the Schema (e.g. many=True)

        Returns:
            Serialized representation of request
        """
        return cls.serialize(
            request,
            to_string=to_string,
            schema_name=brewtils.models.Request.schema,
            **kwargs
        )

    @classmethod
    def serialize_patch(cls, patch, to_string=True, **kwargs):
        """Convert a patch model into serialized form

        Args:
            patch: The patch object(s) to be serialized
            to_string: True to generate a JSON-formatted string, False to generate a
                dictionary
            **kwargs: Additional parameters to be passed to the Schema (e.g. many=True)

        Returns:
            Serialized representation of patch
        """
        return cls.serialize(
            patch,
            to_string=to_string,
            schema_name=brewtils.models.PatchOperation.schema,
            **kwargs
        )

    @classmethod
    def serialize_logging_config(cls, logging_config, to_string=True, **kwargs):
        """Convert a logging config model into serialize form

        Args:
            logging_config: The logging config object(s) to be serialized
            to_string: True to generate a JSON-formatted string, False to generate a
                dictionary
            **kwargs: Additional parameters to be passed to the Schema (e.g. many=True)

        Returns:
            Serialized representation of logging config
        """
        return cls.serialize(
            logging_config,
            to_string=to_string,
            schema_name=brewtils.models.LoggingConfig.schema,
            **kwargs
        )

    @classmethod
    def serialize_event(cls, event, to_string=True, **kwargs):
        """Convert a logging config model into serialized form

        Args:
            event: The event object(s) to be serialized
            to_string: True to generate a JSON-formatted string, False to generate a
                dictionary
            **kwargs: Additional parameters to be passed to the Schema (e.g. many=True)

        Returns:
            Serialized representation of event
        """
        return cls.serialize(
            event,
            to_string=to_string,
            schema_name=brewtils.models.Event.schema,
            **kwargs
        )

    @classmethod
    def serialize_queue(cls, queue, to_string=True, **kwargs):
        """Convert a queue model into serialized form

        Args:
            queue: The queue object(s) to be serialized
            to_string: True to generate a JSON-formatted string, False to generate a
                dictionary
            **kwargs: Additional parameters to be passed to the Schema (e.g. many=True)

        Returns:
            Serialized representation of queue
        """
        return cls.serialize(
            queue,
            to_string=to_string,
            schema_name=brewtils.models.Queue.schema,
            **kwargs
        )

    @classmethod
    def serialize_user(cls, user, to_string=True, **kwargs):
        """Convert a user model into serialized form

        Args:
            user: The user object(s) to be serialized
            to_string: True to generate a JSON-formatted string, False to generate a
                dictionary
            **kwargs: Additional parameters to be passed to the Schema (e.g. many=True)

        Returns:
            Serialized representation
        """
        return cls.serialize(
            user, to_string=to_string, schema_name=brewtils.models.User.schema, **kwargs
        )

    @classmethod
    def serialize_role(cls, role, to_string=True, **kwargs):
        """Convert a role model into serialized form

        Args:
            role: The role object(s) to be serialized
            to_string: True to generate a JSON-formatted string, False to generate a
                dictionary
            **kwargs: Additional parameters to be passed to the Schema (e.g. many=True)

        Returns:
            Serialized representation
        """
        return cls.serialize(
            role, to_string=to_string, schema_name=brewtils.models.Role.schema, **kwargs
        )
    
    @classmethod
    def serialize_remote_role(cls, role, to_string=True, **kwargs):
        """Convert a role model into serialized form

        Args:
            role: The role object(s) to be serialized
            to_string: True to generate a JSON-formatted string, False to generate a
                dictionary
            **kwargs: Additional parameters to be passed to the Schema (e.g. many=True)

        Returns:
            Serialized representation
        """
        return cls.serialize(
            role, to_string=to_string, schema_name=brewtils.models.RemoteRole.schema, **kwargs
        )

    @classmethod
    def serialize_remote_user_map(cls, remote_user_map, to_string=True, **kwargs):
        """Convert a RemoteUserMap model into serialized form

        Args:
            RemoteUserMap: The RemoteUserMap object(s) to be serialized
            to_string: True to generate a JSON-formatted string, False to generate a
                dictionary
            **kwargs: Additional parameters to be passed to the Schema (e.g. many=True)

        Returns:
            Serialized representation
        """
        return cls.serialize(
            remote_user_map,
            to_string=to_string,
            schema_name=brewtils.models.RemoteUserMap.schema,
            **kwargs
        )

    @classmethod
    def serialize_user_token(cls, user_token, to_string=True, **kwargs):
        """Convert a role model into serialized form

        Args:
            user_token: The token object(s) to be serialized
            to_string: True to generate a JSON-formatted string, False to generate a
                dictionary
            **kwargs: Additional parameters to be passed to the Schema (e.g. many=True)

        Returns:
            Serialized representation
        """
        return cls.serialize(
            user_token,
            to_string=to_string,
            schema_name=brewtils.models.UserToken.schema,
            **kwargs
        )

    @classmethod
    def serialize_job(cls, job, to_string=True, **kwargs):
        """Convert a job model into serialized form.

        Args:
            job: The job object(s) to be serialized.
            to_string: True to generate a JSON-formatted string, False to generate a
                dictionary
            **kwargs: Additional parameters to be passed to the schema (e.g. many=True)

        Returns:
            Serialize representation of job.
        """
        return cls.serialize(
            job, to_string=to_string, schema_name=brewtils.models.Job.schema, **kwargs
        )

    @classmethod
    def serialize_job_ids(cls, job_id_list, to_string=True, **kwargs):
        """Convert a list of IDS into serialized form expected by the export endpoint.

        Args:
            job_id_list: The list of Job id(s) to be serialized
            to_string: True to generate a JSON-formatted string, False to generate a
                dictionary
            **kwargs: Additional parameters to be passed to the schema (e.g. many=True)

        Returns:
            Serialized representation of the job IDs
        """
        arg_dict = {"ids": job_id_list}

        return cls.serialize(
            arg_dict, to_string=to_string, schema_name="JobExportInputSchema", **kwargs
        )

    @classmethod
    def serialize_job_for_import(cls, job, to_string=True, **kwargs):
        """Convert a Job object into serialized form expected by the import endpoint.

        The fields that an existing Job would have that a new Job should not (e.g. 'id')
        are removed by the schema.

        Args:
            job: The Job to be serialized
            to_string: True to generate a JSON-formatted string, False to generate a
                dictionary
            **kwargs: Additional parameters to be passed to the schema (e.g. many=True)

        Returns:
            Serialized representation of the Job
        """
        return cls.serialize(
            job, to_string=to_string, schema_name="JobExportSchema", **kwargs
        )

    @classmethod
    def serialize_garden(cls, garden, to_string=True, **kwargs):
        """Convert an garden model into serialized form

        Args:
            garden: The garden object(s) to be serialized
            to_string: True to generate a JSON-formatted string, False to generate a
                dictionary
            **kwargs: Additional parameters to be passed to the Schema (e.g. many=True)

        Returns:
            Serialized representation of garden
        """
        return cls.serialize(
            garden,
            to_string=to_string,
            schema_name=brewtils.models.Garden.schema,
            **kwargs
        )

    @classmethod
    def serialize_operation(cls, operation, to_string=True, **kwargs):
        """Convert an operation model into serialized form

        Args:
            operation: The operation object(s) to be serialized
            to_string: True to generate a JSON-formatted string, False to generate a
                dictionary
            **kwargs: Additional parameters to be passed to the Schema (e.g. many=True)

        Returns:
            Serialized representation of operation
        """
        return cls.serialize(
            operation,
            to_string=to_string,
            schema_name=brewtils.models.Operation.schema,
            **kwargs
        )

    @classmethod
    def serialize_runner(cls, runner, to_string=True, **kwargs):
        """Convert a runner model into serialized form

        Args:
            runner: The runner object(s) to be serialized
            to_string: True to generate a JSON-formatted string, False to generate a
                dictionary
            **kwargs: Additional parameters to be passed to the Schema (e.g. many=True)

        Returns:
            Serialized representation of runner
        """
        return cls.serialize(
            runner,
            to_string=to_string,
            schema_name=brewtils.models.Runner.schema,
            **kwargs
        )

    @classmethod
    def serialize_resolvable(cls, resolvable, to_string=True, **kwargs):
        """Convert a resolvable model into serialized form

        Args:
            resolvable: The resolvable object(s) to be serialized
            to_string: True to generate a JSON-formatted string, False to generate a
                dictionary
            **kwargs: Additional parameters to be passed to the Schema (e.g. many=True)

        Returns:
            Serialized representation of runner
        """
        return cls.serialize(
            resolvable,
            to_string=to_string,
            schema_name=brewtils.models.Resolvable.schema,
            **kwargs
        )

    @classmethod
    def serialize_subscriber(cls, subscriber, to_string=True, **kwargs):
        """Convert a subscriber model into serialized form

        Args:
            subscriber: The subscriber object(s) to be serialized
            to_string: True to generate a JSON-formatted string, False to generate a
                dictionary
            **kwargs: Additional parameters to be passed to the Schema (e.g. many=True)

        Returns:
            Serialized representation of subscriber
        """
        return cls.serialize(
            subscriber,
            to_string=to_string,
            schema_name=brewtils.models.Subscriber.schema,
            **kwargs
        )

    @classmethod
    def serialize_topic(cls, topic, to_string=True, **kwargs):
        """Convert a topic model into serialized form

        Args:
            topic: The topic object(s) to be serialized
            to_string: True to generate a JSON-formatted string, False to generate a
                dictionary
            **kwargs: Additional parameters to be passed to the Schema (e.g. many=True)

        Returns:
            Serialized representation of topic
        """
        return cls.serialize(
            topic,
            to_string=to_string,
            schema_name=brewtils.models.Topic.schema,
            **kwargs
        )

    @classmethod
    def serialize(
        cls,
        model,  # type: Union[BaseModel, typing.Iterable[BaseModel], dict]
        to_string=False,  # type: bool
        schema_name=None,  # type: Optional[str]
        **kwargs  # type: Any
    ):
        # type: (...) -> Union[Dict[str, Any], Optional[str]]
        """Convert a model object or list of models into a dictionary or JSON string.

        This is potentially recursive - here's how this should work:

        - Determine the correct schema to use for serializing. This can be explicitly
          passed as an argument, or it can be determined by inspecting the model to
          serialize.
        - Determine if the model to serialize is a collection or a single object.
            - If it's a single object, serialize it and return that.
            - If it's a collection, construct a list by calling this method for each
              individual item in the collection. Then serialize **that** and return it.

        Args:
            model: The model or model list
            to_string: True to generate a JSON string, False to generate a
                dictionary
            schema_name: Name of schema to use for serializing. If None, will be
            determined by inspecting ``model``
            **kwargs: Additional parameters to be passed to the Schema.
                Note that the 'many' parameter will be set correctly automatically.

        Returns:
            A serialized model representation

        """
        schema_name = schema_name or cls._get_schema_name(model)

        if cls._single_item(model):
            kwargs["many"] = False

            schema = getattr(brewtils.schemas, schema_name)(**kwargs)

            return schema.dumps(model).data if to_string else schema.dump(model).data

        # Explicitly force to_string to False so only original call returns a string
        multiple = [
            cls.serialize(x, to_string=False, schema_name=schema_name, **kwargs)
            for x in model
        ]

        return json.dumps(multiple) if to_string else multiple

    @classmethod
    def _get_schema_name(cls, obj):
        # type: (Any) -> Optional[str]
        """Get the name of the schema to use for a particular object

        The model classes have a ``schema`` attribute with this info. We want to be able
        to pull this out for an instance of a model as well as the model class object.

        Args:
            obj: The object to inspect for a schema name

        Returns:
            The schema name, if found. None otherwise.
        """
        if isinstance(obj, brewtils.models.BaseModel):
            # Use type() here because Command has an instance attribute named "schema"
            return type(obj).schema

        return None

    @classmethod
    def _single_item(cls, obj):
        """Determine if the object given is a single item or a collection.

        For serialization to work correctly **all** these must work (on Python 2 & 3):

        - Brewtils models must return True
        - "Standard" collections (list, tuple, set) must return False
        - Dictionaries and Boxes must return True
        """
        if isinstance(obj, (dict, Box)):
            return True
        return not isinstance(obj, Iterable)<|MERGE_RESOLUTION|>--- conflicted
+++ resolved
@@ -48,15 +48,12 @@
         "OperationSchema": brewtils.models.Operation,
         "RunnerSchema": brewtils.models.Runner,
         "ResolvableSchema": brewtils.models.Resolvable,
-<<<<<<< HEAD
         "RoleSchema": brewtils.models.Role,
         "RemoteRoleSchema": brewtils.models.RemoteRole,
         "UserSchema": brewtils.models.User,
         "RemoteUserMapSchema": brewtils.models.RemoteUserMap,
-=======
         "SubscriberSchema": brewtils.models.Subscriber,
         "TopicSchema": brewtils.models.Topic,
->>>>>>> 15d2becc
     }
 
     logger = logging.getLogger(__name__)
