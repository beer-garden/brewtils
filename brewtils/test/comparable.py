--- conflicted
+++ resolved
@@ -37,11 +37,8 @@
     Resolvable,
     Role,
     Runner,
-<<<<<<< HEAD
     StatusHistory,
     StatusInfo,
-=======
->>>>>>> 7b5e0f7e
     Subscriber,
     System,
     Topic,
@@ -73,12 +70,9 @@
     "assert_runner_equal",
     "assert_subscriber_equal",
     "assert_topic_equal",
-<<<<<<< HEAD
     "assert_status_info_equal",
     "assert_status_history_equal",
-=======
     "assert_replication_equal",
->>>>>>> 7b5e0f7e
 ]
 
 
@@ -212,7 +206,6 @@
 assert_request_file_equal = partial(_assert_wrapper, expected_type=RequestFile)
 assert_runner_equal = partial(_assert_wrapper, expected_type=Runner)
 assert_resolvable_equal = partial(_assert_wrapper, expected_type=Resolvable)
-<<<<<<< HEAD
 assert_subscriber_equal = partial(_assert_wrapper, expected_type=Subscriber)
 assert_status_history_equal = partial(_assert_wrapper, expected_type=StatusHistory)
 
@@ -247,12 +240,12 @@
         deep_fields={"status_info": partial(assert_status_info_equal, do_raise=True)},
         do_raise=do_raise,
     )
-=======
-assert_connection_equal = partial(_assert_wrapper, expected_type=Connection)
+
+
 assert_alias_user_map_equal = partial(_assert_wrapper, expected_type=AliasUserMap)
 assert_subscriber_equal = partial(_assert_wrapper, expected_type=Subscriber)
 assert_replication_equal = partial(_assert_wrapper, expected_type=Replication)
->>>>>>> 7b5e0f7e
+
 
 
 def assert_command_equal(obj1, obj2, do_raise=False):
