<<<<<<< HEAD
# Need this for better failure comparisons
=======
# -*- coding: utf-8 -*-

>>>>>>> c0716e9b
from __future__ import unicode_literals

import copy
import warnings

import pytest
from marshmallow.exceptions import MarshmallowError
from pytest_lazyfixture import lazy_fixture

from brewtils.models import System
from brewtils.schema_parser import SchemaParser, BrewmasterSchemaParser
from test.utils.comparable import (
    assert_parameter_equal, assert_command_equal, assert_system_equal,
    assert_instance_equal, assert_request_equal, assert_patch_equal,
    assert_logging_config_equal, assert_event_equal, assert_queue_equal,
    assert_principal_equal, assert_role_equal, assert_job_equal
)


@pytest.mark.parametrize('data,kwargs,error', [
    (None, {'from_string': True}, TypeError),
    (None, {'from_string': False}, TypeError),
    ('', {'from_string': True}, ValueError),
    ('bad bad bad', {'from_string': True}, ValueError),
    (['list', 'is', 'bad'], {'from_string': True}, TypeError),
    ({'bad': 'bad bad'}, {'from_string': True}, TypeError),
    ({'name': None}, {}, MarshmallowError),
    ('bad bad bad', {}, MarshmallowError),
])
def test_parse_error(data, kwargs, error):
    parser = SchemaParser()
    with pytest.raises(error):
        parser.parse_system(data, **kwargs)


def test_non_strict_failure(system_dict):
    parser = SchemaParser()
    system_dict['name'] = None
    value = parser.parse_system(system_dict, from_string=False, strict=False)
    assert value.get('name') is None
    assert value['version'] == system_dict['version']


def test_no_modify(system_dict):
    system_copy = copy.deepcopy(system_dict)
    SchemaParser().parse_system(system_dict)
    assert system_copy == system_dict


@pytest.mark.parametrize('method,data,kwargs,assertion,expected', [
    (
        'parse_system',
        {},
        {'from_string': False},
        assert_system_equal,
        System(),
    ),
    (
        'parse_system',
        '{}',
        {'from_string': True},
        assert_system_equal,
        System(),
    ),
    (
        'parse_system',
        lazy_fixture('system_dict'),
        {},
        assert_system_equal,
        lazy_fixture('bg_system'),
    ),
    (
        'parse_instance',
        lazy_fixture('instance_dict'),
        {},
        assert_instance_equal,
        lazy_fixture('bg_instance'),
    ),
    (
        'parse_command',
        lazy_fixture('command_dict'),
        {},
        assert_command_equal,
        lazy_fixture('bg_command'),
    ),
    (
        'parse_parameter',
        lazy_fixture('parameter_dict'),
        {},
        assert_parameter_equal,
        lazy_fixture('bg_parameter'),
    ),
    (
        'parse_request',
        lazy_fixture('request_dict'),
        {},
        assert_request_equal,
        lazy_fixture('bg_request'),
    ),
    (
        'parse_logging_config',
        lazy_fixture('logging_config_dict'),
        {},
        assert_logging_config_equal,
        lazy_fixture('bg_logging_config'),
    ),
    (
        'parse_event',
        lazy_fixture('event_dict'),
        {},
        assert_event_equal,
        lazy_fixture('bg_event'),
    ),
    (
        'parse_queue',
        lazy_fixture('queue_dict'),
        {},
        assert_queue_equal,
        lazy_fixture('bg_queue'),
    ),
    (
        'parse_principal',
        lazy_fixture('principal_dict'),
        {},
        assert_principal_equal,
        lazy_fixture('bg_principal'),
    ),
    (
        'parse_role',
        lazy_fixture('role_dict'),
        {},
        assert_role_equal,
        lazy_fixture('bg_role'),
    ),
    (
        'parse_job',
        lazy_fixture('job_dict'),
        {},
        assert_job_equal,
        lazy_fixture('bg_job'),
    ),
    (
        'parse_job',
        lazy_fixture('cron_job_dict'),
        {},
        assert_job_equal,
        lazy_fixture('bg_cron_job'),
    ),
    (
        'parse_job',
        lazy_fixture('interval_job_dict'),
        {},
        assert_job_equal,
        lazy_fixture('bg_interval_job'),
    ),
])
def test_parse(method, data, kwargs, assertion, expected):
    parser = SchemaParser()
    actual = getattr(parser, method)(data, **kwargs)
    assertion(expected, actual)


@pytest.mark.parametrize('data,kwargs', [
    (lazy_fixture('patch_dict'), {}),
    (lazy_fixture('patch_dict'), {'many': False}),
    (lazy_fixture('patch_no_envelop_dict'), {}),
])
def test_parse_patch(bg_patch1, data, kwargs):
    parser = SchemaParser()
    actual = parser.parse_patch(data, **kwargs)[0]
    assert_patch_equal(actual, bg_patch1)


def test_parse_patch_many(patch_many_dict, bg_patch1, bg_patch2):
    parser = SchemaParser()
    patches = sorted(
        parser.parse_patch(patch_many_dict, many=True),
        key=lambda x: x.operation
    )
    for index, patch in enumerate([bg_patch1, bg_patch2]):
        assert_patch_equal(patch, patches[index])


@pytest.mark.parametrize('method,data,kwargs,expected', [
    (
        'serialize_system',
        lazy_fixture('bg_system'),
        {'to_string': False},
        lazy_fixture('system_dict')
    ),
    (
        'serialize_instance',
        lazy_fixture('bg_instance'),
        {'to_string': False},
        lazy_fixture('instance_dict')
    ),
    (
        'serialize_command',
        lazy_fixture('bg_command'),
        {'to_string': False},
        lazy_fixture('command_dict')
    ),
    (
        'serialize_parameter',
        lazy_fixture('bg_parameter'),
        {'to_string': False},
        lazy_fixture('parameter_dict')
    ),
    (
        'serialize_request',
        lazy_fixture('bg_request'),
        {'to_string': False},
        lazy_fixture('request_dict')
    ),
    (
        'serialize_patch',
        lazy_fixture('bg_patch1'),
        {'to_string': False},
        lazy_fixture('patch_dict')
    ),
    (
        'serialize_logging_config',
        lazy_fixture('bg_logging_config'),
        {'to_string': False},
        lazy_fixture('logging_config_dict')
    ),
    (
        'serialize_event',
        lazy_fixture('bg_event'),
        {'to_string': False},
        lazy_fixture('event_dict')
    ),
    (
        'serialize_queue',
        lazy_fixture('bg_queue'),
        {'to_string': False},
        lazy_fixture('queue_dict')
    ),
    (
        'serialize_principal',
        lazy_fixture('bg_principal'),
        {'to_string': False},
        lazy_fixture('principal_dict')
    ),
    (
        'serialize_role',
        lazy_fixture('bg_role'),
        {'to_string': False},
        lazy_fixture('role_dict')
    ),
    (
        'serialize_job',
        lazy_fixture('bg_job'),
        {'to_string': False},
        lazy_fixture('job_dict')
    ),
    (
        'serialize_job',
        lazy_fixture('bg_cron_job'),
        {'to_string': False},
        lazy_fixture('cron_job_dict')
    ),
    (
        'serialize_job',
        lazy_fixture('bg_interval_job'),
        {'to_string': False},
        lazy_fixture('interval_job_dict')
    ),
])
def test_serialize(method, data, kwargs, expected):
    parser = SchemaParser()
    actual = getattr(parser, method)(data, **kwargs)
    assert actual == expected


@pytest.mark.parametrize('keys,excludes', [
    (['commands'], (), ),
    (['commands', 'icon_name'], ('icon_name', ), ),
])
def test_serialize_excludes(bg_system, system_dict, keys, excludes):
    for key in keys:
        system_dict.pop(key)

    parser = SchemaParser()
    actual = parser.serialize_system(
        bg_system, to_string=False, include_commands=False, exclude=excludes
    )
    assert actual == system_dict


def test_deprecation():
    with warnings.catch_warnings(record=True) as w:
        warnings.simplefilter('always')

        BrewmasterSchemaParser()
        assert len(w) == 1

        warning = w[0]
        assert warning.category == DeprecationWarning
        assert "'BrewmasterSchemaParser'" in str(warning)
        assert "'SchemaParser'" in str(warning)
        assert '3.0' in str(warning)<|MERGE_RESOLUTION|>--- conflicted
+++ resolved
@@ -1,9 +1,6 @@
-<<<<<<< HEAD
+# -*- coding: utf-8 -*-
+
 # Need this for better failure comparisons
-=======
-# -*- coding: utf-8 -*-
-
->>>>>>> c0716e9b
 from __future__ import unicode_literals
 
 import copy
