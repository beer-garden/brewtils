--- conflicted
+++ resolved
@@ -192,17 +192,8 @@
         max_concurrent = kwargs.get("max_concurrent", (cpu_count() or 1) * 5)
         self._thread_pool = ThreadPoolExecutor(max_workers=max_concurrent)
 
-<<<<<<< HEAD
-        self._bg_host = kwargs.pop("bg_host", None) or kwargs.pop("host")
-        self._bg_port = kwargs.pop("bg_port", None) or kwargs.pop("port")
-
-        self._easy_client = EasyClient(
-            bg_host=self._bg_host, bg_port=self._bg_port, **kwargs
-        )
+        self._easy_client = EasyClient(**kwargs)
         self._resolvers = build_resolver_map(self._easy_client)
-=======
-        self._easy_client = EasyClient(**kwargs)
->>>>>>> 07b1a659
 
         self._loaded = False
         self._system = None
