--- conflicted
+++ resolved
@@ -6,16 +6,8 @@
 import requests.exceptions
 
 from brewtils.errors import (
-    FetchError,
-    ValidationError,
-    SaveError,
-    DeleteError,
-    RestConnectionError,
-    NotFoundError,
-    ConflictError,
-    RestError,
-    WaitExceededError,
-)
+    FetchError, ValidationError, SaveError, DeleteError, RestConnectionError,
+    NotFoundError, ConflictError, RestError, WaitExceededError)
 from brewtils.models import Event, PatchOperation
 from brewtils.rest.client import RestClient
 from brewtils.schema_parser import SchemaParser
@@ -49,34 +41,29 @@
     """
 
     def __init__(
-        self,
-        bg_host=None,
-        bg_port=None,
-        ssl_enabled=False,
-        api_version=None,
-        ca_cert=None,
-        client_cert=None,
-        parser=None,
-        logger=None,
-        url_prefix=None,
-        ca_verify=True,
-        **kwargs
+            self,
+            bg_host=None,
+            bg_port=None,
+            ssl_enabled=False,
+            api_version=None,
+            ca_cert=None,
+            client_cert=None,
+            parser=None,
+            logger=None,
+            url_prefix=None,
+            ca_verify=True,
+            **kwargs
     ):
-        bg_host = bg_host or kwargs.get("host")
-        bg_port = bg_port or kwargs.get("port")
+        bg_host = bg_host or kwargs.get('host')
+        bg_port = bg_port or kwargs.get('port')
 
         self.logger = logger or logging.getLogger(__name__)
         self.parser = parser or SchemaParser()
 
         self.client = RestClient(
-            bg_host=bg_host,
-            bg_port=bg_port,
-            ssl_enabled=ssl_enabled,
-            api_version=api_version,
-            ca_cert=ca_cert,
-            client_cert=client_cert,
-            url_prefix=url_prefix,
-            ca_verify=ca_verify,
+            bg_host=bg_host, bg_port=bg_port, ssl_enabled=ssl_enabled,
+            api_version=api_version, ca_cert=ca_cert, client_cert=client_cert,
+            url_prefix=url_prefix, ca_verify=ca_verify,
             **kwargs
         )
 
@@ -146,8 +133,8 @@
             FetchError: More than one matching System was found
 
         """
-        if "id" in kwargs:
-            return self._find_system_by_id(kwargs.pop("id"), **kwargs)
+        if 'id' in kwargs:
+            return self._find_system_by_id(kwargs.pop('id'), **kwargs)
         else:
             systems = self.find_systems(**kwargs)
 
@@ -155,13 +142,7 @@
                 return None
 
             if len(systems) > 1:
-<<<<<<< HEAD
-                raise FetchError(
-                    "More than one system found that specifies the given constraints"
-                )
-=======
                 raise FetchError("More than one matching System found")
->>>>>>> fc78e2fa
 
             return systems[0]
 
@@ -185,17 +166,8 @@
     def create_system(self, system):
         """Create a new System
 
-<<<<<<< HEAD
-        if response.ok:
-            return self.parser.parse_system(response.json())
-        else:
-            self._handle_response_failure(
-                response, default_exc=FetchError, raise_404=False
-            )
-=======
         Args:
             system (System): The System to create
->>>>>>> fc78e2fa
 
         Returns:
             System: The newly-created system
@@ -230,39 +202,19 @@
         metadata = kwargs.pop("metadata", {})
 
         if new_commands:
-<<<<<<< HEAD
-            operations.append(
-                PatchOperation(
-                    "replace",
-                    "/commands",
-                    self.parser.serialize_command(
-                        new_commands, to_string=False, many=True
-                    ),
-                )
-            )
-=======
             commands = self.parser.serialize_command(
                 new_commands, to_string=False, many=True)
             operations.append(PatchOperation('replace', '/commands', commands))
->>>>>>> fc78e2fa
 
         if metadata:
-            operations.append(PatchOperation("update", "/metadata", metadata))
+            operations.append(PatchOperation('update', '/metadata', metadata))
 
         for key, value in kwargs.items():
             if value is not None:
-<<<<<<< HEAD
-                operations.append(PatchOperation("replace", "/%s" % attr, value))
-
-        response = self.client.patch_system(
-            system_id, self.parser.serialize_patch(operations, many=True)
-        )
-=======
                 operations.append(PatchOperation('replace', '/%s' % key, value))
 
         response = self.client.patch_system(
             system_id, self.parser.serialize_patch(operations, many=True))
->>>>>>> fc78e2fa
 
         if response.ok:
             return self.parser.parse_system(response.json())
@@ -285,13 +237,7 @@
         system = self.find_unique_system(**kwargs)
 
         if system is None:
-<<<<<<< HEAD
-            raise FetchError(
-                "Could not find system matching the given search parameters"
-            )
-=======
             raise FetchError("No matching System found")
->>>>>>> fc78e2fa
 
         return self._remove_system_by_id(system.id)
 
@@ -305,15 +251,9 @@
             Instance: The updated Instance
 
         """
-<<<<<<< HEAD
-        response = self.client.patch_instance(
-            instance_id, self.parser.serialize_patch(PatchOperation("initialize"))
-        )
-=======
         operation = PatchOperation('initialize')
         response = self.client.patch_instance(
             instance_id, self.parser.serialize_patch(operation))
->>>>>>> fc78e2fa
 
         if response.ok:
             return self.parser.parse_instance(response.json())
@@ -347,16 +287,9 @@
             Instance: The updated Instance
 
         """
-<<<<<<< HEAD
-        payload = PatchOperation("replace", "/status", new_status)
-        response = self.client.patch_instance(
-            instance_id, self.parser.serialize_patch(payload)
-        )
-=======
         operation = PatchOperation('replace', '/status', new_status)
         response = self.client.patch_instance(
             instance_id, self.parser.serialize_patch(operation))
->>>>>>> fc78e2fa
 
         if response.ok:
             return self.parser.parse_instance(response.json())
@@ -373,16 +306,9 @@
             bool: True if the heartbeat was successful
 
         """
-<<<<<<< HEAD
-        payload = PatchOperation("heartbeat")
-        response = self.client.patch_instance(
-            instance_id, self.parser.serialize_patch(payload)
-        )
-=======
         operation = PatchOperation('heartbeat')
         response = self.client.patch_instance(
             instance_id, self.parser.serialize_patch(operation))
->>>>>>> fc78e2fa
 
         if response.ok:
             return True
@@ -421,24 +347,16 @@
             FetchError: More than one matching Request was found
 
         """
-        if "id" in kwargs:
-            return self._find_request_by_id(kwargs.pop("id"))
+        if 'id' in kwargs:
+            return self._find_request_by_id(kwargs.pop('id'))
         else:
             all_requests = self.find_requests(**kwargs)
 
             if not all_requests:
                 return None
 
-<<<<<<< HEAD
-            if len(requests) > 1:
-                raise FetchError(
-                    "More than one request found that specifies "
-                    "the given constraints"
-                )
-=======
             if len(all_requests) > 1:
                 raise FetchError("More than one matching Request found")
->>>>>>> fc78e2fa
 
             return all_requests[0]
 
@@ -459,20 +377,6 @@
         else:
             self._handle_response_failure(response, default_exc=FetchError)
 
-<<<<<<< HEAD
-    def _find_request_by_id(self, request_id):
-        """Finds a request by id, convert JSON to a request object and return it"""
-        response = self.client.get_request(request_id)
-
-        if response.ok:
-            return self.parser.parse_request(response.json())
-        else:
-            self._handle_response_failure(
-                response, default_exc=FetchError, raise_404=False
-            )
-
-=======
->>>>>>> fc78e2fa
     def create_request(self, request, **kwargs):
         """Create a new Request
 
@@ -514,19 +418,14 @@
         operations = []
 
         if status:
-            operations.append(PatchOperation("replace", "/status", status))
+            operations.append(PatchOperation('replace', '/status', status))
         if output:
-            operations.append(PatchOperation("replace", "/output", output))
+            operations.append(PatchOperation('replace', '/output', output))
         if error_class:
-            operations.append(PatchOperation("replace", "/error_class", error_class))
+            operations.append(PatchOperation('replace', '/error_class', error_class))
 
         response = self.client.patch_request(
-<<<<<<< HEAD
-            request_id, self.parser.serialize_patch(operations, many=True)
-        )
-=======
             request_id, self.parser.serialize_patch(operations, many=True))
->>>>>>> fc78e2fa
 
         if response.ok:
             return self.parser.parse_request(response.json())
@@ -552,12 +451,7 @@
             bool: True if the publish was successful
 
         """
-<<<<<<< HEAD
-        publishers = kwargs.pop("_publishers", None)
-        json_event = self.parser.serialize_event(args[0] if args else Event(**kwargs))
-=======
         publishers = kwargs.pop('_publishers', None)
->>>>>>> fc78e2fa
 
         event = args[0] if args else Event(**kwargs)
 
@@ -676,7 +570,7 @@
             Job: The updated Job
 
         """
-        self._patch_job(job_id, [PatchOperation("update", "/status", "PAUSED")])
+        self._patch_job(job_id, [PatchOperation('update', '/status', 'PAUSED')])
 
     def resume_job(self, job_id):
         """Resume a Job
@@ -685,20 +579,10 @@
             job_id (str): The Job ID
 
         Returns:
-<<<<<<< HEAD
-            A copy of the job.
-        """
-        self._patch_job(job_id, [PatchOperation("update", "/status", "RUNNING")])
-=======
             Job: The updated Job
->>>>>>> fc78e2fa
-
-        """
-<<<<<<< HEAD
-        return self.get_user(self.client.username or "anonymous")
-=======
+
+        """
         self._patch_job(job_id, [PatchOperation('update', '/status', 'RUNNING')])
->>>>>>> fc78e2fa
 
     def get_user(self, user_identifier):
         """Find a user
@@ -786,17 +670,7 @@
 
 class BrewmasterEasyClient(EasyClient):
     def __init__(self, *args, **kwargs):
-<<<<<<< HEAD
-        warnings.warn(
-            "Call made to 'BrewmasterEasyClient'. This name will be removed in version "
-            "3.0, please use "
-            "'EasyClient' instead.",
-            DeprecationWarning,
-            stacklevel=2,
-        )
-=======
         warnings.warn("Call made to 'BrewmasterEasyClient'. This name will be "
                       "removed in version 3.0, please use 'EasyClient' "
                       "instead.", DeprecationWarning, stacklevel=2)
->>>>>>> fc78e2fa
         super(BrewmasterEasyClient, self).__init__(*args, **kwargs)