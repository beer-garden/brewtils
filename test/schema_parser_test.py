--- conflicted
+++ resolved
@@ -14,470 +14,14 @@
 
 import pytest
 from marshmallow.exceptions import MarshmallowError
-
-<<<<<<< HEAD
-from brewtils.models import (
-    Command, Instance, Parameter, Request, System, PatchOperation, Choices,
-    LoggingConfig, Event, Queue, Principal, Role
-)
+from brewtils.models import System
 from brewtils.schema_parser import SchemaParser, BrewmasterSchemaParser
 from test.utils.comparable import (
     assert_parameter_equal, assert_command_equal, assert_system_equal,
     assert_instance_equal, assert_request_equal, assert_patch_equal,
     assert_logging_config_equal, assert_event_equal, assert_queue_equal,
-    assert_principal_equal, assert_role_equal,
+    assert_principal_equal, assert_role_equal, assert_job_equal
 )
-
-
-class SchemaParserTest(unittest.TestCase):
-
-    def setUp(self):
-        self.maxDiff = None
-        self.parser = SchemaParser()
-
-        nested_parameter_dict = {
-            'key': 'nested', 'type': None, 'multi': None, 'display_name': None, 'optional': None,
-            'default': None, 'description': None, 'choices': None, 'parameters': [],
-            'nullable': None, 'maximum': None, 'minimum': None, 'regex': None,
-            'form_input_type': None,
-        }
-
-        self.parameter_dict = {
-            'key': 'key',
-            'type': 'Any',
-            'multi': False,
-            'display_name': 'display',
-            'optional': True,
-            'default': 'default',
-            'description': 'desc',
-            'choices': {'display': 'select', 'strict': True, 'type': 'static',
-                        'value': ['choiceA', 'choiceB'],
-                        'details': {}},
-            'parameters': [nested_parameter_dict],
-            'nullable': False,
-            'maximum': 10,
-            'minimum': 1,
-            'regex': '.*',
-            'form_input_type': None
-        }
-        self.parameter = Parameter('key', type='Any', multi=False, display_name='display',
-                                   optional=True, default='default', description='desc',
-                                   nullable=False, regex='.*', parameters=[Parameter('nested')],
-                                   maximum=10, minimum=1,
-                                   choices=Choices(type='static',
-                                                   value=['choiceA', 'choiceB'],
-                                                   strict=True,
-                                                   display='select', details={}),
-                                   form_input_type=None)
-
-        # Need to set the system after we declare the system...
-        self.command_dict = {
-            'name': 'name',
-            'description': 'desc',
-            'id': '123f11af55a38e64799f1234',
-            'parameters': [self.parameter_dict],
-            'command_type': 'ACTION',
-            'output_type': 'STRING',
-            'schema': {},
-            'form': {},
-            'template': '<html></html>',
-            'icon_name': 'icon!',
-            'system': None  # Set at the bottom of __init__
-        }
-        self.command = Command('name', description='desc', id='123f11af55a38e64799f1234',
-                               parameters=[self.parameter],
-                               command_type='ACTION', output_type='STRING', schema={}, form={},
-                               template='<html></html>', icon_name='icon!', system=None)
-
-        self.instance_dict = {
-            'id': '584f11af55a38e64799fd1d4',
-            'name': 'default',
-            'description': 'desc',
-            'status': 'RUNNING',
-            'icon_name': 'icon!',
-            'queue_type': 'rabbitmq',
-            'queue_info': {'queue': 'abc[default]-0.0.1',
-                           'url': 'amqp://guest:guest@localhost:5672'},
-            'status_info': {'heartbeat': 1451606400000},
-            'metadata': {}
-        }
-        self.instance = Instance(id='584f11af55a38e64799fd1d4', name='default', description='desc',
-                                 status='RUNNING', icon_name='icon!',
-                                 status_info={'heartbeat': datetime(2016, 1, 1)},
-                                 metadata={}, queue_type='rabbitmq',
-                                 queue_info={'queue': 'abc[default]-0.0.1',
-                                             'url': 'amqp://guest:guest@localhost:5672'})
-
-        self.system_dict = {
-            'name': 'name',
-            'description': 'desc',
-            'version': '1.0.0',
-            'id': '584f11af55a38e64799f1234',
-            'max_instances': 1,
-            'instances': [self.instance_dict],
-            'commands': [self.command_dict],
-            'icon_name': 'fa-beer',
-            'display_name': 'non-offensive',
-            'metadata': {'some': 'stuff'}
-        }
-        self.system = System(name='name', description='desc', version='1.0.0',
-                             id='584f11af55a38e64799f1234', max_instances=1,
-                             instances=[self.instance], commands=[self.command],
-                             icon_name='fa-beer', display_name='non-offensive',
-                             metadata={'some': 'stuff'})
-
-        self.child_request_dict = {
-            'system': 'child_system',
-            'system_version': '1.0.0',
-            'instance_name': 'default',
-            'command': 'say',
-            'id': '58542eb571afd47ead90d25f',
-            'parameters': {},
-            'comment': 'bye!',
-            'output': 'nested output',
-            'output_type': 'STRING',
-            'status': 'CREATED',
-            'command_type': 'ACTION',
-            'created_at': 1451606400000,
-            'updated_at': 1451606400000,
-            'error_class': None,
-            'metadata': {'child': 'stuff'},
-            'has_parent': True,
-            'requester': 'user',
-        }
-        self.child_request =\
-            Request(system='child_system', system_version='1.0.0', instance_name='default',
-                    command='say', id='58542eb571afd47ead90d25f', parent=None, children=None,
-                    parameters={}, comment='bye!', output='nested output',
-                    output_type='STRING', status='CREATED', command_type='ACTION',
-                    created_at=datetime(2016, 1, 1), error_class=None, metadata={'child': 'stuff'},
-                    updated_at=datetime(2016, 1, 1), has_parent=True, requester='user')
-
-        self.parent_request_dict = {
-            'system': 'parent_system',
-            'system_version': '1.0.0',
-            'instance_name': 'default',
-            'command': 'say',
-            'id': '58542eb571afd47ead90d25f',
-            'parent': None,
-            'parameters': {},
-            'comment': 'bye!',
-            'output': 'nested output',
-            'output_type': 'STRING',
-            'status': 'CREATED',
-            'command_type': 'ACTION',
-            'created_at': 1451606400000,
-            'updated_at': 1451606400000,
-            'error_class': None,
-            'metadata': {'parent': 'stuff'},
-            'has_parent': False,
-            'requester': 'user',
-        }
-        self.parent_request =\
-            Request(system='parent_system', system_version='1.0.0', instance_name='default',
-                    command='say', id='58542eb571afd47ead90d25f', parent=None, children=None,
-                    parameters={}, comment='bye!', output='nested output', output_type='STRING',
-                    status='CREATED', command_type='ACTION', created_at=datetime(2016, 1, 1),
-                    error_class=None, metadata={'parent': 'stuff'},
-                    updated_at=datetime(2016, 1, 1), has_parent=False, requester='user')
-
-        self.request_dict = {
-            'system': 'system',
-            'system_version': '1.0.0',
-            'instance_name': 'default',
-            'command': 'speak',
-            'id': '58542eb571afd47ead90d25e',
-            'parent': self.parent_request_dict,
-            'children': [self.child_request_dict],
-            'parameters': {'message': 'hey!'},
-            'comment': 'hi!',
-            'output': 'output',
-            'output_type': 'STRING',
-            'status': 'CREATED',
-            'command_type': 'ACTION',
-            'created_at': 1451606400000,
-            'updated_at': 1451606400000,
-            'error_class': 'ValueError',
-            'metadata': {'request': 'stuff'},
-            'has_parent': True,
-            'requester': 'user',
-        }
-        self.request =\
-            Request(system='system', system_version='1.0.0', instance_name='default',
-                    command='speak', id='58542eb571afd47ead90d25e', parent=self.parent_request,
-                    children=[self.child_request], parameters={'message': 'hey!'}, comment='hi!',
-                    output='output', output_type='STRING', status='CREATED', command_type='ACTION',
-                    created_at=datetime(2016, 1, 1), error_class='ValueError',
-                    metadata={'request': 'stuff'}, updated_at=datetime(2016, 1, 1),
-                    has_parent=True, requester='user')
-
-        self.patch_dict = {'operations': [{'operation': 'replace', 'path': '/status',
-                                           'value': 'RUNNING'}]}
-        self.patch_many_dict = {'operations': [
-            {'operation': 'replace', 'path': '/status', 'value': 'RUNNING'},
-            {'operation': 'replace2', 'path': '/status2', 'value': 'RUNNING2'}
-        ]}
-        self.patch_no_envelope_dict = {'operation': 'replace', 'path': '/status',
-                                       'value': 'RUNNING'}
-        self.patch1 = PatchOperation(operation='replace', path='/status', value='RUNNING')
-        self.patch2 = PatchOperation(operation='replace2', path='/status2', value='RUNNING2')
-
-        self.logging_config_dict = {
-            "level": "INFO",
-            "handlers": {"stdout": {"foo": "bar"}},
-            "formatters": {"default": {"format": LoggingConfig.DEFAULT_FORMAT}}
-        }
-        self.logging_config = LoggingConfig(level="INFO",
-                                            handlers={"stdout": {"foo": "bar"}},
-                                            formatters={"default": {
-                                                "format": LoggingConfig.DEFAULT_FORMAT}
-                                            })
-
-        self.event_dict = {
-            'name': 'REQUEST_CREATED',
-            'error': False,
-            'payload': {'id': '58542eb571afd47ead90d25e'},
-            'metadata': {'extra': 'info'},
-            'timestamp': 1451606400000
-        }
-        self.event = Event(name='REQUEST_CREATED', error=False,
-                           payload={'id': '58542eb571afd47ead90d25e'},
-                           metadata={'extra': 'info'}, timestamp=datetime(2016, 1, 1))
-
-        self.queue_dict = {
-            'name': 'echo.1-0-0.default',
-            'system': 'echo',
-            'version': '1.0.0',
-            'instance': 'default',
-            'system_id': '1234',
-            'display': 'foo.1-0-0.default',
-            'size': 3
-        }
-        self.queue = Queue(name='echo.1-0-0.default', system='echo', version='1.0.0',
-                           instance='default', system_id='1234', display='foo.1-0-0.default',
-                           size=3)
-
-        self.nested_role_dict = {
-            'id': '58542eb571afd47ead90d26c',
-            'name': 'bg-anonymous',
-            'roles': [],
-            'permissions': ['bg-request-read'],
-        }
-        self.nested_role = Role(id='58542eb571afd47ead90d26c',
-                                name='bg-anonymous',
-                                roles=[],
-                                permissions=['bg-request-read'])
-
-        self.role_dict = {
-            'id': '58542eb571afd47ead90d26f',
-            'name': 'bg-admin',
-            'roles': [self.nested_role_dict],
-            'permissions': ['bg-all'],
-        }
-        self.role = Role(id='58542eb571afd47ead90d26f',
-                         name='bg-admin',
-                         roles=[self.nested_role],
-                         permissions=['bg-all'])
-
-        self.principal_dict = {
-            'id': '58542eb571afd47ead90d25f',
-            'username': 'admin',
-            'roles': [self.role_dict],
-            'permissions': ['bg-all'],
-            'preferences': {'theme': 'dark'},
-        }
-        self.principal = Principal(id='58542eb571afd47ead90d25f',
-                                   username='admin',
-                                   roles=[self.role],
-                                   permissions=['bg-all'],
-                                   preferences={'theme': 'dark'})
-
-        # Finish setting up our circular system <-> command dependency
-        self.command.system = self.system
-        self.command_dict['system'] = {'id': self.system.id}
-
-        # DON'T finish setting up circular request parent <-> dependencies
-        # When a parent is serialized its children will be excluded
-        # And when children are serialized they exclude both parent and children
-        # So don't add these links here, we are expecting these to be empty
-        # self.child_request.parent = self.request
-        # self.parent_request.children = [self.request]
-
-    def test_parse_none(self):
-        self.assertRaises(TypeError, self.parser.parse_system, None, from_string=True)
-        self.assertRaises(TypeError, self.parser.parse_system, None, from_string=False)
-
-    def test_parse_empty(self):
-        self.parser.parse_system({}, from_string=False)
-        self.parser.parse_system('{}', from_string=True)
-
-    def test_parse_error(self):
-        self.assertRaises(ValueError, self.parser.parse_system, '', from_string=True)
-        self.assertRaises(ValueError, self.parser.parse_system, 'bad bad bad', from_string=True)
-
-    def test_parse_bad_input_type(self):
-        self.assertRaises(TypeError, self.parser.parse_system, ['list', 'is', 'bad'],
-                          from_string=True)
-        self.assertRaises(TypeError, self.parser.parse_system, {'bad': 'bad bad'},
-                          from_string=True)
-
-    def test_parse_fail_validation(self):
-        self.system_dict['name'] = None
-        self.assertRaises(MarshmallowError, self.parser.parse_system, self.system_dict)
-        self.assertRaises(MarshmallowError, self.parser.parse_system, 'bad bad bad',
-                          from_string=False)
-
-    def test_parse_non_strict_failure(self):
-        self.system_dict['name'] = None
-        self.parser.parse_system(self.system_dict, from_string=False, strict=False)
-
-    def test_no_modify_arguments(self):
-        system_copy = copy.deepcopy(self.system_dict)
-        self.parser.parse_system(self.system_dict)
-        self.assertEqual(system_copy, self.system_dict)
-
-    def test_parse_system(self):
-        assert_system_equal(self.system, self.parser.parse_system(self.system_dict))
-
-    def test_parse_instance(self):
-        assert_instance_equal(self.instance, self.parser.parse_instance(self.instance_dict))
-
-    def test_parse_command(self):
-        assert_command_equal(self.command, self.parser.parse_command(self.command_dict))
-
-    def test_parse_parameter(self):
-        assert_parameter_equal(self.parameter, self.parser.parse_parameter(self.parameter_dict))
-
-    def test_parse_request(self):
-        assert_request_equal(self.request, self.parser.parse_request(self.request_dict))
-
-    def test_parse_patch(self):
-        assert_patch_equal(self.patch1, self.parser.parse_patch(self.patch_dict)[0])
-
-    def test_parse_patch_ignore_many(self):
-        assert_patch_equal(self.patch1, self.parser.parse_patch(self.patch_dict,
-                                                                many=False)[0])
-
-    def test_parse_patch_no_envelope(self):
-        assert_patch_equal(self.parser.parse_patch(self.patch_no_envelope_dict)[0], self.patch1)
-
-    def test_parse_many_patch_no_envelope(self):
-        assert_patch_equal(self.parser.parse_patch([self.patch_no_envelope_dict])[0], self.patch1)
-
-    def test_parse_patch_many(self):
-        patches = sorted(self.parser.parse_patch(self.patch_many_dict, many=True),
-                         key=lambda x: x.operation)
-        for index, patch in enumerate([self.patch1, self.patch2]):
-            assert_patch_equal(patch, patches[index])
-
-    def test_parse_logging_config(self):
-        assert_logging_config_equal(self.logging_config,
-                                    self.parser.parse_logging_config(self.logging_config_dict))
-
-    def test_parse_logging_config_ignore_many(self):
-        assert_logging_config_equal(self.logging_config,
-                                    self.parser.parse_logging_config(self.logging_config_dict,
-                                                                     many=True))
-
-    def test_parse_event(self):
-        assert_event_equal(self.event, self.parser.parse_event(self.event_dict))
-
-    def test_parse_queue(self):
-        assert_queue_equal(self.queue, self.parser.parse_queue(self.queue_dict))
-
-    def test_parse_principal(self):
-        assert_principal_equal(self.principal, self.parser.parse_principal(self.principal_dict))
-
-    def test_parse_role(self):
-        assert_role_equal(self.role, self.parser.parse_role(self.role_dict))
-
-    def test_serialize_system(self):
-        self.assertEqual(self.system_dict, self.parser.serialize_system(self.system,
-                                                                        to_string=False))
-
-    def test_serialize_system_no_commands(self):
-        self.system_dict.pop('commands')
-        self.assertEqual(self.system_dict, self.parser.serialize_system(self.system,
-                                                                        to_string=False,
-                                                                        include_commands=False))
-
-    def test_serialize_system_no_commands_other_excludes(self):
-        self.system_dict.pop('commands')
-        self.system_dict.pop('icon_name')
-        self.assertEqual(self.system_dict, self.parser.serialize_system(self.system,
-                                                                        to_string=False,
-                                                                        include_commands=False,
-                                                                        exclude=('icon_name',)))
-
-    def test_serialize_instance(self):
-        self.assertEqual(self.instance_dict, self.parser.serialize_instance(self.instance,
-                                                                            to_string=False))
-
-    def test_serialize_command(self):
-        self.assertEqual(self.command_dict, self.parser.serialize_command(self.command,
-                                                                          to_string=False))
-
-    def test_serialize_parameter(self):
-        self.assertEqual(self.parameter_dict, self.parser.serialize_parameter(self.parameter,
-                                                                              to_string=False))
-
-    def test_serialize_request(self):
-        self.assertEqual(self.request_dict, self.parser.serialize_request(self.request,
-                                                                          to_string=False))
-
-    def test_serialize_patch(self):
-        self.assertEqual(self.patch_dict, self.parser.serialize_patch(self.patch1,
-                                                                      to_string=False,
-                                                                      many=False))
-
-    def test_serialize_patch_many(self):
-        self.assertEqual(self.patch_many_dict,
-                         self.parser.serialize_patch([self.patch1, self.patch2],
-                                                     to_string=False,
-                                                     many=True))
-
-    def test_serialize_logging_config(self):
-        self.assertEqual(self.logging_config_dict,
-                         self.parser.serialize_logging_config(self.logging_config,
-                                                              to_string=False))
-
-    def test_serialize_event(self):
-        self.assertEqual(self.event_dict,
-                         self.parser.serialize_event(self.event, to_string=False))
-
-    def test_serialize_queue(self):
-        self.assertEqual(self.queue_dict,
-                         self.parser.serialize_queue(self.queue, to_string=False))
-
-    def test_serialize_principal(self):
-        self.assertEqual(self.principal_dict,
-                         self.parser.serialize_principal(self.principal, to_string=False))
-
-    def test_serialize_role(self):
-        self.assertEqual(self.role_dict,
-                         self.parser.serialize_role(self.role, to_string=False))
-
-
-class BrewmasterSchemaParserTest(unittest.TestCase):
-
-    def test_deprecation(self):
-        with warnings.catch_warnings(record=True) as w:
-            warnings.simplefilter('always')
-
-            BrewmasterSchemaParser()
-            self.assertEqual(1, len(w))
-
-            warning = w[0]
-            self.assertEqual(warning.category, DeprecationWarning)
-            self.assertIn("'BrewmasterSchemaParser'", str(warning))
-            self.assertIn("'SchemaParser'", str(warning))
-            self.assertIn('3.0', str(warning))
-=======
-from brewtils.models import System
-from brewtils.schema_parser import SchemaParser, BrewmasterSchemaParser
-from test.utils.comparable import assert_parameter_equal, assert_command_equal, \
-    assert_system_equal, assert_instance_equal, assert_request_equal, assert_patch_equal, \
-    assert_logging_config_equal, assert_event_equal, assert_queue_equal, assert_job_equal
 
 
 @pytest.mark.parametrize('data,kwargs,error', [
@@ -510,13 +54,12 @@
     assert system_copy == system_dict
 
 
-@pytest.mark.parametrize('method,data,kwargs,assertion,assert_kwargs,expected', [
+@pytest.mark.parametrize('method,data,kwargs,assertion,expected', [
     (
         'parse_system',
         {},
         {'from_string': False},
         assert_system_equal,
-        {},
         System(),
     ),
     (
@@ -524,7 +67,6 @@
         '{}',
         {'from_string': True},
         assert_system_equal,
-        {},
         System(),
     ),
     (
@@ -532,7 +74,6 @@
         pytest.lazy_fixture('system_dict'),
         {},
         assert_system_equal,
-        {'deep': True},
         pytest.lazy_fixture('bg_system'),
     ),
     (
@@ -540,7 +81,6 @@
         pytest.lazy_fixture('instance_dict'),
         {},
         assert_instance_equal,
-        {'deep': True},
         pytest.lazy_fixture('bg_instance'),
     ),
     (
@@ -548,7 +88,6 @@
         pytest.lazy_fixture('command_dict'),
         {},
         assert_command_equal,
-        {'deep': True},
         pytest.lazy_fixture('bg_command'),
     ),
     (
@@ -556,7 +95,6 @@
         pytest.lazy_fixture('parameter_dict'),
         {},
         assert_parameter_equal,
-        {'deep': True},
         pytest.lazy_fixture('bg_parameter'),
     ),
     (
@@ -564,7 +102,6 @@
         pytest.lazy_fixture('request_dict'),
         {},
         assert_request_equal,
-        {'deep': True},
         pytest.lazy_fixture('bg_request'),
     ),
     (
@@ -572,7 +109,6 @@
         pytest.lazy_fixture('logging_config_dict'),
         {},
         assert_logging_config_equal,
-        {'deep': True},
         pytest.lazy_fixture('bg_logging_config'),
     ),
     (
@@ -580,7 +116,6 @@
         pytest.lazy_fixture('event_dict'),
         {},
         assert_event_equal,
-        {'deep': True},
         pytest.lazy_fixture('bg_event'),
     ),
     (
@@ -588,15 +123,27 @@
         pytest.lazy_fixture('queue_dict'),
         {},
         assert_queue_equal,
-        {'deep': True},
         pytest.lazy_fixture('bg_queue'),
+    ),
+    (
+        'parse_principal',
+        pytest.lazy_fixture('principal_dict'),
+        {},
+        assert_principal_equal,
+        pytest.lazy_fixture('bg_principal'),
+    ),
+    (
+        'parse_role',
+        pytest.lazy_fixture('role_dict'),
+        {},
+        assert_role_equal,
+        pytest.lazy_fixture('bg_role'),
     ),
     (
         'parse_job',
         pytest.lazy_fixture('job_dict'),
         {},
         assert_job_equal,
-        {'deep': True},
         pytest.lazy_fixture('bg_job'),
     ),
     (
@@ -604,7 +151,6 @@
         pytest.lazy_fixture('cron_job_dict'),
         {},
         assert_job_equal,
-        {'deep': True},
         pytest.lazy_fixture('bg_cron_job'),
     ),
     (
@@ -612,14 +158,13 @@
         pytest.lazy_fixture('interval_job_dict'),
         {},
         assert_job_equal,
-        {'deep': True},
         pytest.lazy_fixture('bg_interval_job'),
     ),
 ])
-def test_parse(method, data, kwargs, assertion, assert_kwargs, expected):
+def test_parse(method, data, kwargs, assertion, expected):
     parser = SchemaParser()
     actual = getattr(parser, method)(data, **kwargs)
-    assertion(expected, actual, **assert_kwargs)
+    assertion(expected, actual)
 
 
 @pytest.mark.parametrize('data,kwargs', [
@@ -699,6 +244,18 @@
         pytest.lazy_fixture('queue_dict')
     ),
     (
+        'serialize_principal',
+        pytest.lazy_fixture('bg_principal'),
+        {'to_string': False},
+        pytest.lazy_fixture('principal_dict')
+    ),
+    (
+        'serialize_role',
+        pytest.lazy_fixture('bg_role'),
+        {'to_string': False},
+        pytest.lazy_fixture('role_dict')
+    ),
+    (
         'serialize_job',
         pytest.lazy_fixture('bg_job'),
         {'to_string': False},
@@ -749,5 +306,4 @@
         assert warning.category == DeprecationWarning
         assert "'BrewmasterSchemaParser'" in str(warning)
         assert "'SchemaParser'" in str(warning)
-        assert '3.0' in str(warning)
->>>>>>> 6668ed5f
+        assert '3.0' in str(warning)