import calendar
import datetime

import simplejson
from marshmallow import Schema, post_dump, post_load, pre_load, fields
from marshmallow.utils import UTC
from marshmallow_polyfield import PolyField

__all__ = ['SystemSchema', 'InstanceSchema', 'CommandSchema', 'ParameterSchema',
           'RequestSchema', 'PatchSchema', 'LoggingConfigSchema', 'EventSchema',
<<<<<<< HEAD
           'QueueSchema', 'PrincipalSchema', 'RoleSchema', 'RefreshTokenSchema']
=======
           'QueueSchema', 'JobSchema', 'DateTriggerSchema',
           'IntervalTriggerSchema', 'CronTriggerSchema']
>>>>>>> 6668ed5f


class DateTime(fields.DateTime):
    """Class that adds methods for (de)serializing DateTime fields as an epoch"""

    def __init__(self, format='epoch', **kwargs):
        self.DATEFORMAT_SERIALIZATION_FUNCS['epoch'] = self.to_epoch
        self.DATEFORMAT_DESERIALIZATION_FUNCS['epoch'] = self.from_epoch
        super(DateTime, self).__init__(format=format, **kwargs)

    @staticmethod
    def to_epoch(dt, localtime=False):
        if localtime and dt.tzinfo is not None:
            localized = dt
        else:
            if dt.tzinfo is None:
                localized = UTC.localize(dt)
            else:
                localized = dt.astimezone(UTC)
        return (calendar.timegm(localized.timetuple()) * 1000) + int(localized.microsecond / 1000)

    @staticmethod
    def from_epoch(epoch):
        # utcfromtimestamp will correctly parse milliseconds in Python 3,
        # but in Python 2 we need to help it
        seconds, millis = divmod(epoch, 1000)
        return datetime.datetime.utcfromtimestamp(seconds).replace(microsecond=millis*1000)


class BaseSchema(Schema):

    class Meta:
        json_module = simplejson

    def __init__(self, strict=True, **kwargs):
        super(BaseSchema, self).__init__(strict=strict, **kwargs)

    @post_load
    def make_object(self, data):
        try:
            model_class = self.context['models'][self.__class__.__name__]
        except KeyError:
            return data

        return model_class(**data)

    @classmethod
    def get_attribute_names(cls):
        return [key for key, value in cls._declared_fields.items()
                if isinstance(value, fields.FieldABC)]


class ChoicesSchema(BaseSchema):

    type = fields.Str()
    display = fields.Str()
    value = fields.Raw(many=True)
    strict = fields.Bool(default=False)
    details = fields.Dict()


class ParameterSchema(BaseSchema):

    key = fields.Str()
    type = fields.Str(allow_none=True)
    multi = fields.Bool(allow_none=True)
    display_name = fields.Str(allow_none=True)
    optional = fields.Bool(allow_none=True)
    default = fields.Raw(allow_none=True)
    description = fields.Str(allow_none=True)
    choices = fields.Nested('ChoicesSchema', allow_none=True, many=False)
    parameters = fields.Nested('self', many=True, allow_none=True)
    nullable = fields.Bool(allow_none=True)
    maximum = fields.Int(allow_none=True)
    minimum = fields.Int(allow_none=True)
    regex = fields.Str(allow_none=True)
    form_input_type = fields.Str(allow_none=True)


class CommandSchema(BaseSchema):

    id = fields.Str(allow_none=True)
    name = fields.Str()
    description = fields.Str(allow_none=True)
    parameters = fields.Nested('ParameterSchema', many=True)
    command_type = fields.Str(allow_none=True)
    output_type = fields.Str(allow_none=True)
    schema = fields.Dict(allow_none=True)
    form = fields.Dict(allow_none=True)
    template = fields.Str(allow_none=True)
    icon_name = fields.Str(allow_none=True)
    system = fields.Nested('SystemSchema', only=('id', ), allow_none=True)


class InstanceSchema(BaseSchema):

    id = fields.Str(allow_none=True)
    name = fields.Str()
    description = fields.Str(allow_none=True)
    status = fields.Str(allow_none=True)
    status_info = fields.Nested('StatusInfoSchema', allow_none=True)
    queue_type = fields.Str(allow_none=True)
    queue_info = fields.Dict(allow_none=True)
    icon_name = fields.Str(allow_none=True)
    metadata = fields.Dict(allow_none=True)


class SystemSchema(BaseSchema):

    id = fields.Str(allow_none=True)
    name = fields.Str()
    description = fields.Str(allow_none=True)
    version = fields.Str()
    max_instances = fields.Integer(allow_none=True)
    icon_name = fields.Str(allow_none=True)
    instances = fields.Nested('InstanceSchema', many=True, allow_none=True)
    commands = fields.Nested('CommandSchema', many=True)
    display_name = fields.Str(allow_none=True)
    metadata = fields.Dict(allow_none=True)


class RequestTemplateSchema(BaseSchema):
    """Used as a base class for request and a request template for jobs."""

    system = fields.Str(allow_none=True)
    system_version = fields.Str(allow_none=True)
    instance_name = fields.Str(allow_none=True)
    command = fields.Str(allow_none=True)
    parameters = fields.Dict(allow_none=True)
    comment = fields.Str(allow_none=True)
    metadata = fields.Dict(allow_none=True)


class RequestSchema(RequestTemplateSchema):

    id = fields.Str(allow_none=True)
    parent = fields.Nested('self', exclude=('children', ), allow_none=True)
    children = fields.Nested('self', exclude=('parent', 'children'), many=True,
                             default=None, allow_none=True)
    output = fields.Str(allow_none=True)
    output_type = fields.Str(allow_none=True)
    status = fields.Str(allow_none=True)
    command_type = fields.Str(allow_none=True)
    error_class = fields.Str(allow_none=True)
    created_at = DateTime(allow_none=True, format='epoch', example='1500065932000')
    updated_at = DateTime(allow_none=True, format='epoch', example='1500065932000')
    has_parent = fields.Bool(allow_none=True)
    requester = fields.String(allow_none=True)


class StatusInfoSchema(BaseSchema):

    heartbeat = DateTime(allow_none=True, format='epoch', example='1500065932000')


class PatchSchema(BaseSchema):

    operation = fields.Str()
    path = fields.Str(allow_none=True)
    value = fields.Raw(allow_none=True)

    @pre_load(pass_many=True)
    def unwrap_envelope(self, data, many):
        if isinstance(data, list):
            return data
        elif 'operations' in data:
            return data['operations']
        else:
            return [data]

    @post_dump(pass_many=True)
    def wrap_envelope(self, data, many):
        return {u'operations': data if many else [data]}


class LoggingConfigSchema(BaseSchema):

    level = fields.Str(allow_none=True)
    formatters = fields.Dict(allow_none=True)
    handlers = fields.Dict(allow_none=True)


class EventSchema(BaseSchema):

    name = fields.Str(allow_none=True)
    payload = fields.Dict(allow_none=True)
    error = fields.Bool(allow_none=True)
    metadata = fields.Dict(allow_none=True)
    timestamp = DateTime(allow_none=True, format='epoch', example='1500065932000')


class QueueSchema(BaseSchema):

    name = fields.Str(allow_none=True)
    system = fields.Str(allow_none=True)
    version = fields.Str(allow_none=True)
    instance = fields.Str(allow_none=True)
    system_id = fields.Str(allow_none=True)
    display = fields.Str(allow_none=True)
    size = fields.Integer(allow_none=True)


<<<<<<< HEAD
class PrincipalSchema(BaseSchema):

    id = fields.Str(allow_none=True)
    username = fields.Str(allow_none=True)
    roles = fields.Nested('RoleSchema', many=True, allow_none=True)
    permissions = fields.List(fields.Str(), allow_none=True)
    preferences = fields.Dict(allow_none=True)


class RoleSchema(BaseSchema):

    id = fields.Str(allow_none=True)
    name = fields.Str(allow_none=True)
    roles = fields.Nested('self', many=True, allow_none=True)
    permissions = fields.List(fields.Str(), allow_none=True)


class RefreshTokenSchema(BaseSchema):

    id = fields.Str(allow_none=True)
    issued = DateTime(allow_none=True, format='epoch', example='1500065932000')
    expires = DateTime(allow_none=True, format='epoch', example='1500065932000')
    payload = fields.Dict()
=======
class DateTriggerSchema(BaseSchema):

    run_date = DateTime(allow_none=True, format='epoch', example='1500065932000')
    timezone = fields.Str(allow_none=True)


class IntervalTriggerSchema(BaseSchema):

    weeks = fields.Int(allow_none=True)
    days = fields.Int(allow_none=True)
    hours = fields.Int(allow_none=True)
    minutes = fields.Int(allow_none=True)
    seconds = fields.Int(allow_none=True)
    start_date = DateTime(allow_none=True, format='epoch', example='1500065932000')
    end_date = DateTime(allow_none=True, format='epoch', example='1500065932000')
    timezone = fields.Str(allow_none=True)
    jitter = fields.Int(allow_none=True)


class CronTriggerSchema(BaseSchema):

    year = fields.Str(allow_none=True)
    month = fields.Str(allow_none=True)
    day = fields.Str(allow_none=True)
    week = fields.Str(allow_none=True)
    day_of_week = fields.Str(allow_none=True)
    hour = fields.Str(allow_none=True)
    minute = fields.Str(allow_none=True)
    second = fields.Str(allow_none=True)
    start_date = DateTime(allow_none=True, format='epoch', example='1500065932000')
    end_date = DateTime(allow_none=True, format='epoch', example='1500065932000')
    timezone = fields.Str(allow_none=True)
    jitter = fields.Int(allow_none=True)


TRIGGER_TYPE_TO_SCHEMA = {
    'interval': IntervalTriggerSchema,
    'date': DateTriggerSchema,
    'cron': CronTriggerSchema,
}


def serialize_trigger_selector(_, obj):
    try:
        return TRIGGER_TYPE_TO_SCHEMA[obj.trigger_type]()
    except KeyError:
        pass

    raise TypeError('Could not detect %s trigger type schema' % obj.trigger_type)


def deserialize_trigger_selector(_, data):
    try:
        return TRIGGER_TYPE_TO_SCHEMA[data['trigger_type']]()
    except KeyError:
        pass

    raise TypeError('Could not detect %s trigger type schema' % data['trigger_type'])


class JobSchema(BaseSchema):

    id = fields.Str(allow_none=True)
    name = fields.Str(allow_none=True)
    trigger_type = fields.Str(allow_none=True)
    trigger = PolyField(
        allow_none=True,
        serialization_schema_selector=serialize_trigger_selector,
        deserialization_schema_selector=deserialize_trigger_selector,
    )
    request_template = fields.Nested('RequestTemplateSchema')
    misfire_grace_time = fields.Int(allow_none=True)
    coalesce = fields.Bool(allow_none=True)
    next_run_time = DateTime(allow_none=True, format='epoch', example='1500065932000')
    success_count = fields.Int(allow_none=True)
    error_count = fields.Int(allow_none=True)
    status = fields.Str(allow_none=True)
>>>>>>> 6668ed5f
<|MERGE_RESOLUTION|>--- conflicted
+++ resolved
@@ -6,14 +6,24 @@
 from marshmallow.utils import UTC
 from marshmallow_polyfield import PolyField
 
-__all__ = ['SystemSchema', 'InstanceSchema', 'CommandSchema', 'ParameterSchema',
-           'RequestSchema', 'PatchSchema', 'LoggingConfigSchema', 'EventSchema',
-<<<<<<< HEAD
-           'QueueSchema', 'PrincipalSchema', 'RoleSchema', 'RefreshTokenSchema']
-=======
-           'QueueSchema', 'JobSchema', 'DateTriggerSchema',
-           'IntervalTriggerSchema', 'CronTriggerSchema']
->>>>>>> 6668ed5f
+__all__ = [
+    'SystemSchema',
+    'InstanceSchema',
+    'CommandSchema',
+    'ParameterSchema',
+    'RequestSchema',
+    'PatchSchema',
+    'LoggingConfigSchema',
+    'EventSchema',
+    'QueueSchema',
+    'PrincipalSchema',
+    'RoleSchema',
+    'RefreshTokenSchema',
+    'JobSchema',
+    'DateTriggerSchema',
+    'IntervalTriggerSchema',
+    'CronTriggerSchema'
+]
 
 
 class DateTime(fields.DateTime):
@@ -216,7 +226,6 @@
     size = fields.Integer(allow_none=True)
 
 
-<<<<<<< HEAD
 class PrincipalSchema(BaseSchema):
 
     id = fields.Str(allow_none=True)
@@ -240,7 +249,8 @@
     issued = DateTime(allow_none=True, format='epoch', example='1500065932000')
     expires = DateTime(allow_none=True, format='epoch', example='1500065932000')
     payload = fields.Dict()
-=======
+
+
 class DateTriggerSchema(BaseSchema):
 
     run_date = DateTime(allow_none=True, format='epoch', example='1500065932000')
@@ -317,5 +327,4 @@
     next_run_time = DateTime(allow_none=True, format='epoch', example='1500065932000')
     success_count = fields.Int(allow_none=True)
     error_count = fields.Int(allow_none=True)
-    status = fields.Str(allow_none=True)
->>>>>>> 6668ed5f
+    status = fields.Str(allow_none=True)