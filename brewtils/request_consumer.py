--- conflicted
+++ resolved
@@ -1,10 +1,6 @@
 # -*- coding: utf-8 -*-
-<<<<<<< HEAD
 from __future__ import absolute_import
 
-import abc
-=======
->>>>>>> d7ce7dfb
 import logging
 import threading
 from functools import partial
