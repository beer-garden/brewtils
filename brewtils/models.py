--- conflicted
+++ resolved
@@ -102,15 +102,11 @@
     TOPIC_CREATED = 54
     TOPIC_UPDATED = 55
     TOPIC_REMOVED = 56
-<<<<<<< HEAD
-    DIRECTORY_FILE_CHANGE = 57
-
-    # Next: 58
-=======
     REPLICATION_CREATED = 57
     REPLICATION_UPDATED = 58
-
-    # Next: 59
+    DIRECTORY_FILE_CHANGE = 59
+
+    # Next: 60
 
 
 class Permissions(Enum):
@@ -118,7 +114,6 @@
     OPERATOR = 2
     PLUGIN_ADMIN = 3
     GARDEN_ADMIN = 4
->>>>>>> 554d7258
 
 
 class BaseModel(object):
