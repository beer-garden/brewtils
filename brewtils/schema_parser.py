# -*- coding: utf-8 -*-
import json
import logging
import typing
from typing import Any, Dict, Optional, Union

import six  # type: ignore
from box import Box  # type: ignore

import brewtils.models
import brewtils.schemas
from brewtils.models import BaseModel

try:
    from collections.abc import Iterable  # type: ignore  # noqa
except ImportError:  # pragma: no cover
    from collections import Iterable


class SchemaParser(object):
    """Serialize and deserialize Brewtils models"""

    _models = {
        "ChoicesSchema": brewtils.models.Choices,
        "CommandSchema": brewtils.models.Command,
        "ConnectionSchema": brewtils.models.Connection,
        "CronTriggerSchema": brewtils.models.CronTrigger,
        "DateTriggerSchema": brewtils.models.DateTrigger,
        "EventSchema": brewtils.models.Event,
        "FileTriggerSchema": brewtils.models.FileTrigger,
        "GardenSchema": brewtils.models.Garden,
        "InstanceSchema": brewtils.models.Instance,
        "IntervalTriggerSchema": brewtils.models.IntervalTrigger,
        "JobSchema": brewtils.models.Job,
        "JobExport": brewtils.models.Job,
        "LoggingConfigSchema": brewtils.models.LoggingConfig,
        "QueueSchema": brewtils.models.Queue,
        "ParameterSchema": brewtils.models.Parameter,
        "PatchSchema": brewtils.models.PatchOperation,
        "UserTokenSchema": brewtils.models.UserToken,
        "RequestSchema": brewtils.models.Request,
        "RequestFileSchema": brewtils.models.RequestFile,
        "FileSchema": brewtils.models.File,
        "FileChunkSchema": brewtils.models.FileChunk,
        "FileStatusSchema": brewtils.models.FileStatus,
        "RequestTemplateSchema": brewtils.models.RequestTemplate,
        "SystemSchema": brewtils.models.System,
        "OperationSchema": brewtils.models.Operation,
        "RunnerSchema": brewtils.models.Runner,
        "ResolvableSchema": brewtils.models.Resolvable,
        "RoleSchema": brewtils.models.Role,
        "UpstreamRoleSchema": brewtils.models.UpstreamRole,
        "UserSchema": brewtils.models.User,
        "AliasUserMapSchema": brewtils.models.AliasUserMap,
        "SubscriberSchema": brewtils.models.Subscriber,
        "TopicSchema": brewtils.models.Topic,
<<<<<<< HEAD
        "StatusInfoSchema": brewtils.models.StatusInfo,
        "StatusHistorySchema": brewtils.models.StatusHistory,
=======
        "ReplicationSchema": brewtils.models.Replication,
>>>>>>> 7b5e0f7e
    }

    logger = logging.getLogger(__name__)

    # Deserialization methods
    @classmethod
    def parse_system(cls, system, from_string=False, **kwargs):
        """Convert raw JSON string or dictionary to a system model object

        Args:
            system: The raw input
            from_string: True if input is a JSON string, False if a dictionary
            **kwargs: Additional parameters to be passed to the Schema (e.g. many=True)

        Returns:
            A System object
        """
        return cls.parse(
            system, brewtils.models.System, from_string=from_string, **kwargs
        )

    @classmethod
    def parse_instance(cls, instance, from_string=False, **kwargs):
        """Convert raw JSON string or dictionary to an instance model object

        Args:
            instance: The raw input
            from_string: True if input is a JSON string, False if a dictionary
            **kwargs: Additional parameters to be passed to the Schema (e.g. many=True)

        Returns:
            An Instance object
        """
        return cls.parse(
            instance, brewtils.models.Instance, from_string=from_string, **kwargs
        )

    @classmethod
    def parse_command(cls, command, from_string=False, **kwargs):
        """Convert raw JSON string or dictionary to a command model object

        Args:
            command: The raw input
            from_string: True if input is a JSON string, False if a dictionary
            **kwargs: Additional parameters to be passed to the Schema (e.g. many=True)

        Returns:
            A Command object
        """
        return cls.parse(
            command, brewtils.models.Command, from_string=from_string, **kwargs
        )

    @classmethod
    def parse_connection(cls, connection, from_string=False, **kwargs):
        """Convert raw JSON string or dictionary to a command model object

        Args:
            connection: The raw input
            from_string: True if input is a JSON string, False if a dictionary
            **kwargs: Additional parameters to be passed to the Schema (e.g. many=True)

        Returns:
            A Command object
        """
        return cls.parse(
            connection, brewtils.models.Connection, from_string=from_string, **kwargs
        )

    @classmethod
    def parse_parameter(cls, parameter, from_string=False, **kwargs):
        """Convert raw JSON string or dictionary to a parameter model object

        Args:
            parameter: The raw input
            from_string: True if input is a JSON string, False if a dictionary
            **kwargs: Additional parameters to be passed to the Schema (e.g. many=True)

        Returns:
            An Parameter object
        """
        return cls.parse(
            parameter, brewtils.models.Parameter, from_string=from_string, **kwargs
        )

    @classmethod
    def parse_request_file(cls, request_file, from_string=False, **kwargs):
        """Convert raw JSON string or dictionary to a request file model object

        Args:
            request_file: The raw input
            from_string: True if input is a JSON string, False if a dictionary
            **kwargs: Additional parameters to be passed to the Schema (e.g. many=True)

        Returns:
            A RequestFile object
        """
        return cls.parse(
            request_file, brewtils.models.RequestFile, from_string=from_string, **kwargs
        )

    @classmethod
    def parse_file(cls, file, from_string=False, **kwargs):
        """Convert raw JSON string or dictionary to a  file model object

        Args:
            file: The raw input
            from_string: True if input is a JSON string, False if a dictionary
            **kwargs: Additional parameters to be passed to the Schema (e.g. many=True)

        Returns:
            A File object
        """
        return cls.parse(file, brewtils.models.File, from_string=from_string, **kwargs)

    @classmethod
    def parse_request(cls, request, from_string=False, **kwargs):
        """Convert raw JSON string or dictionary to a request model object

        Args:
            request: The raw input
            from_string: True if input is a JSON string, False if a dictionary
            **kwargs: Additional parameters to be passed to the Schema (e.g. many=True)

        Returns:
            A Request object
        """
        return cls.parse(
            request, brewtils.models.Request, from_string=from_string, **kwargs
        )

    @classmethod
    def parse_patch(cls, patch, from_string=False, **kwargs):
        """Convert raw JSON string or dictionary to a patch model object

        .. note::
            for our patches, many is *always* set to True. We will always return a list
            from this method.

        Args:
            patch: The raw input
            from_string: True if input is a JSON string, False if a dictionary
            **kwargs: Additional parameters to be passed to the Schema (e.g. many=True)

        Returns:
            A PatchOperation object
        """
        return cls.parse(
            patch, brewtils.models.PatchOperation, from_string=from_string, **kwargs
        )

    @classmethod
    def parse_logging_config(cls, logging_config, from_string=False, **kwargs):
        """Convert raw JSON string or dictionary to a logging config model object

        Args:
            logging_config: The raw input
            from_string: True if 'input is a JSON string, False if a dictionary
            **kwargs: Additional parameters to be passed to the Schema (e.g. many=True)

        Returns:
            A LoggingConfig object
        """
        return cls.parse(
            logging_config,
            brewtils.models.LoggingConfig,
            from_string=from_string,
            **kwargs
        )

    @classmethod
    def parse_event(cls, event, from_string=False, **kwargs):
        """Convert raw JSON string or dictionary to an event model object

        Args:
            event: The raw input
            from_string: True if input is a JSON string, False if a dictionary
            **kwargs: Additional parameters to be passed to the Schema (e.g. many=True)

        Returns:
            An Event object
        """
        return cls.parse(
            event, brewtils.models.Event, from_string=from_string, **kwargs
        )

    @classmethod
    def parse_queue(cls, queue, from_string=False, **kwargs):
        """Convert raw JSON string or dictionary to a queue model object

        Args:
            queue: The raw input
            from_string: True if input is a JSON string, False if a dictionary
            **kwargs: Additional parameters to be passed to the Schema (e.g. many=True)

        Returns:
            A Queue object
        """
        return cls.parse(
            queue, brewtils.models.Queue, from_string=from_string, **kwargs
        )

    @classmethod
    def parse_user(cls, user, from_string=False, **kwargs):
        """Convert raw JSON string or dictionary to a user model object

        Args:
            user: The raw input
            from_string: True if input is a JSON string, False if a dictionary
            **kwargs: Additional parameters to be passed to the Schema (e.g. many=True)

        Returns:
            A User object
        """
        return cls.parse(user, brewtils.models.User, from_string=from_string, **kwargs)

    @classmethod
    def parse_role(cls, role, from_string=False, **kwargs):
        """Convert raw JSON string or dictionary to a role model object

        Args:
            role: The raw input
            from_string: True if input is a JSON string, False if a dictionary
            **kwargs: Additional parameters to be passed to the Schema (e.g. many=True)

        Returns:
            A Role object
        """
        return cls.parse(role, brewtils.models.Role, from_string=from_string, **kwargs)

    @classmethod
    def parse_upstream_role(cls, role, from_string=False, **kwargs):
        """Convert raw JSON string or dictionary to a role model object

        Args:
            role: The raw input
            from_string: True if input is a JSON string, False if a dictionary
            **kwargs: Additional parameters to be passed to the Schema (e.g. many=True)

        Returns:
            A Role object
        """
        return cls.parse(
            role, brewtils.models.UpstreamRole, from_string=from_string, **kwargs
        )

    @classmethod
    def parse_alias_user_map(cls, alias_user_map, from_string=False, **kwargs):
        """Convert raw JSON string or dictionary to a AliasUserMap model object

        Args:
            role: The raw input
            from_string: True if input is a JSON string, False if a dictionary
            **kwargs: Additional parameters to be passed to the Schema (e.g. many=True)

        Returns:
            A AliasUserMap object
        """
        return cls.parse(
            alias_user_map,
            brewtils.models.AliasUserMap,
            from_string=from_string,
            **kwargs
        )

    @classmethod
    def parse_user_token(cls, user_token, from_string=False, **kwargs):
        """Convert raw JSON string or dictionary to a user token object

        Args:
            user_token: The raw input
            from_string: True if input is a JSON string, False if a dictionary
            **kwargs: Additional parameters to be passed to the Schema (e.g. many=True)

        Returns:
            A UserToken object
        """
        return cls.parse(
            user_token, brewtils.models.UserToken, from_string=from_string, **kwargs
        )

    @classmethod
    def parse_job(cls, job, from_string=False, **kwargs):
        """Convert raw JSON string or dictionary to a job model object

        Args:
            job: Raw input
            from_string: True if input is a JSON string, False if a dictionary
            **kwargs: Additional parameters to be passed to the Schema (e.g. many=True)

        Returns:
            A Job object.

        """
        return cls.parse(job, brewtils.models.Job, from_string=from_string, **kwargs)

    @classmethod
    def parse_job_ids(cls, job_id_json, from_string=False, **kwargs):
        """Convert raw JSON string containing a list of strings to a list of job ids.

        Passes a list of strings through unaltered if from_string is False.

        Args:
            job_id_json: Raw input
            from_string: True if input is a JSON string, False otherwise
            **kwargs: Additional parameters to be passed to the Schema (e.g. many=True)

        Returns:
            A dictionary containing a list of job ids
        """
        schema = brewtils.schemas.JobExportInputSchema(**kwargs)

        if from_string:
            return schema.loads(job_id_json).data
        else:
            return schema.load(job_id_json).data

    @classmethod
    def parse_garden(cls, garden, from_string=False, **kwargs):
        """Convert raw JSON string or dictionary to a garden model object

        Args:
            garden: The raw input
            from_string: True if input is a JSON string, False if a dictionary
            **kwargs: Additional parameters to be passed to the Schema (e.g. many=True)

        Returns:
            A Garden object
        """
        return cls.parse(
            garden, brewtils.models.Garden, from_string=from_string, **kwargs
        )

    @classmethod
    def parse_operation(cls, operation, from_string=False, **kwargs):
        """Convert raw JSON string or dictionary to a garden model object

        Args:
            operation: The raw input
            from_string: True if input is a JSON string, False if a dictionary
            **kwargs: Additional parameters to be passed to the Schema (e.g. many=True)

        Returns:
            An Operation object
        """
        return cls.parse(
            operation, brewtils.models.Operation, from_string=from_string, **kwargs
        )

    @classmethod
    def parse_runner(cls, runner, from_string=False, **kwargs):
        """Convert raw JSON string or dictionary to a runner model object

        Args:
            runner: The raw input
            from_string: True if input is a JSON string, False if a dictionary
            **kwargs: Additional parameters to be passed to the Schema (e.g. many=True)

        Returns:
            A Runner object
        """
        return cls.parse(
            runner, brewtils.models.Runner, from_string=from_string, **kwargs
        )

    @classmethod
    def parse_resolvable(cls, resolvable, from_string=False, **kwargs):
        """Convert raw JSON string or dictionary to a runner model object

        Args:
            resolvable: The raw input
            from_string: True if input is a JSON string, False if a dictionary
            **kwargs: Additional parameters to be passed to the Schema (e.g. many=True)

        Returns:
            A Resolvable object
        """
        return cls.parse(
            resolvable, brewtils.models.Resolvable, from_string=from_string, **kwargs
        )

    @classmethod
    def parse_subscriber(cls, subscriber, from_string=False, **kwargs):
        """Convert raw JSON string or dictionary to a subscriber model object

        Args:
            subscriber: The raw input
            from_string: True if input is a JSON string, False if a dictionary
            **kwargs: Additional parameters to be passed to the Schema (e.g. many=True)

        Returns:
            A Subscriber object
        """
        return cls.parse(
            subscriber, brewtils.models.Subscriber, from_string=from_string, **kwargs
        )

    @classmethod
    def parse_topic(cls, topic, from_string=False, **kwargs):
        """Convert raw JSON string or dictionary to a subscriber model object

        Args:
            topic: The raw input
            from_string: True if input is a JSON string, False if a dictionary
            **kwargs: Additional parameters to be passed to the Schema (e.g. many=True)

        Returns:
            A Topic object
        """
        return cls.parse(
            topic, brewtils.models.Topic, from_string=from_string, **kwargs
        )

    @classmethod
<<<<<<< HEAD
    def parse_status_info(cls, status_info, from_string=False, **kwargs):
        """Convert raw JSON string or dictionary to a status info model object

        Args:
            status_info: The raw input
=======
    def parse_replication(cls, replication, from_string=False, **kwargs):
        """Convert raw JSON string or dictionary to a replication model object

        Args:
            replication: The raw input
>>>>>>> 7b5e0f7e
            from_string: True if input is a JSON string, False if a dictionary
            **kwargs: Additional parameters to be passed to the Schema (e.g. many=True)

        Returns:
<<<<<<< HEAD
            A StatusInfo object
        """
        return cls.parse(
            status_info, brewtils.models.StatusInfo, from_string=from_string, **kwargs
        )

    @classmethod
    def parse_status_history(cls, status_history, from_string=False, **kwargs):
        """Convert raw JSON string or dictionary to a status history model object

        Args:
            status_history: The raw input
            from_string: True if input is a JSON string, False if a dictionary
            **kwargs: Additional parameters to be passed to the Schema (e.g. many=True)

        Returns:
            A StatusHistory object
        """
        return cls.parse(
            status_history,
            brewtils.models.StatusHistory,
            from_string=from_string,
            **kwargs
=======
            A Replication object
        """
        return cls.parse(
            replication, brewtils.models.Replication, from_string=from_string, **kwargs
>>>>>>> 7b5e0f7e
        )

    @classmethod
    def parse(
        cls,
        data,  # type: Optional[Union[str, Dict[str, Any]]]
        model_class,  # type: Any
        from_string=False,  # type: bool
        **kwargs  # type: Any
    ):  # type: (...) -> Union[str, Dict[str, Any]]
        """Convert a JSON string or dictionary into a model object

        Args:
            data: The raw input
            model_class: Class object of the desired model type
            from_string: True if input is a JSON string, False if a dictionary
            **kwargs: Additional parameters to be passed to the Schema (e.g. many=True)

        Returns:
            A model object

        """
        if data is None:
            raise TypeError("Data can not be None")

        if from_string and not isinstance(data, six.string_types):
            raise TypeError("When from_string=True data must be a string-type")

        if model_class == brewtils.models.PatchOperation:
            if not kwargs.get("many", True):
                cls.logger.warning(
                    "A patch object should always be wrapped as a list of objects. "
                    "Thus, parsing will always return a list. You specified many as "
                    "False, this is being ignored and a list "
                    "will be returned anyway."
                )
            kwargs["many"] = True

        schema = getattr(brewtils.schemas, model_class.schema)(**kwargs)

        schema.context["models"] = cls._models

        return schema.loads(data).data if from_string else schema.load(data).data

    # Serialization methods
    @classmethod
    def serialize_system(cls, system, to_string=True, include_commands=True, **kwargs):
        """Convert a system model into serialized form

        Args:
            system: The system object(s) to be serialized
            to_string: True to generate a JSON-formatted string, False to generate a
                dictionary
            include_commands: True if the system's command list should be included
            **kwargs: Additional parameters to be passed to the Schema (e.g. many=True)

        Returns:
            Serialized representation of system
        """
        if not include_commands:
            if "exclude" in kwargs:
                kwargs["exclude"] += ("commands",)
            else:
                kwargs["exclude"] = ("commands",)

        return cls.serialize(
            system,
            to_string=to_string,
            schema_name=brewtils.models.System.schema,
            **kwargs
        )

    @classmethod
    def serialize_instance(cls, instance, to_string=True, **kwargs):
        """Convert an instance model into serialized form

        Args:
            instance: The instance object(s) to be serialized
            to_string: True to generate a JSON-formatted string, False to generate a
                dictionary
            **kwargs: Additional parameters to be passed to the Schema (e.g. many=True)

        Returns:
            Serialized representation of instance
        """
        return cls.serialize(
            instance,
            to_string=to_string,
            schema_name=brewtils.models.Instance.schema,
            **kwargs
        )

    @classmethod
    def serialize_command(cls, command, to_string=True, **kwargs):
        """Convert a command model into serialized form

        Args:
            command: The command object(s) to be serialized
            to_string: True to generate a JSON-formatted string, False to generate a
                dictionary
            **kwargs: Additional parameters to be passed to the Schema (e.g. many=True)

        Returns:
            Serialized representation of command
        """
        return cls.serialize(
            command,
            to_string=to_string,
            schema_name=brewtils.models.Command.schema,
            **kwargs
        )

    @classmethod
    def serialize_connection(cls, connection, to_string=True, **kwargs):
        """Convert a connection model into serialized form

        Args:
            connection: The connection object(s) to be serialized
            to_string: True to generate a JSON-formatted string, False to generate a
                dictionary
            **kwargs: Additional parameters to be passed to the Schema (e.g. many=True)

        Returns:
            Serialized representation of connection
        """
        return cls.serialize(
            connection,
            to_string=to_string,
            schema_name=brewtils.models.Connection.schema,
            **kwargs
        )

    @classmethod
    def serialize_parameter(cls, parameter, to_string=True, **kwargs):
        """Convert a parameter model into serialized form

        Args:
            parameter: The parameter object(s) to be serialized
            to_string: True to generate a JSON-formatted string, False to generate a
                dictionary
            **kwargs: Additional parameters to be passed to the Schema (e.g. many=True)

        Returns:
            Serialized representation of parameter
        """
        return cls.serialize(
            parameter,
            to_string=to_string,
            schema_name=brewtils.models.Parameter.schema,
            **kwargs
        )

    @classmethod
    def serialize_request_file(cls, request_file, to_string=True, **kwargs):
        """Convert a request file model into serialized form

        Args:
            request_file: The request file object(s) to be serialized
            to_string: True to generate a JSON-formatted string, False to generate a
                dictionary
            **kwargs: Additional parameters to be passed to the Schema (e.g. many=True)

        Returns:
            Serialized representation of request file
        """
        return cls.serialize(
            request_file,
            to_string=to_string,
            schema_name=brewtils.models.RequestFile.schema,
            **kwargs
        )

    @classmethod
    def serialize_request(cls, request, to_string=True, **kwargs):
        """Convert a request model into serialized form

        Args:
            request: The request object(s) to be serialized
            to_string: True to generate a JSON-formatted string, False to generate a
                dictionary
            **kwargs: Additional parameters to be passed to the Schema (e.g. many=True)

        Returns:
            Serialized representation of request
        """
        return cls.serialize(
            request,
            to_string=to_string,
            schema_name=brewtils.models.Request.schema,
            **kwargs
        )

    @classmethod
    def serialize_patch(cls, patch, to_string=True, **kwargs):
        """Convert a patch model into serialized form

        Args:
            patch: The patch object(s) to be serialized
            to_string: True to generate a JSON-formatted string, False to generate a
                dictionary
            **kwargs: Additional parameters to be passed to the Schema (e.g. many=True)

        Returns:
            Serialized representation of patch
        """
        return cls.serialize(
            patch,
            to_string=to_string,
            schema_name=brewtils.models.PatchOperation.schema,
            **kwargs
        )

    @classmethod
    def serialize_logging_config(cls, logging_config, to_string=True, **kwargs):
        """Convert a logging config model into serialize form

        Args:
            logging_config: The logging config object(s) to be serialized
            to_string: True to generate a JSON-formatted string, False to generate a
                dictionary
            **kwargs: Additional parameters to be passed to the Schema (e.g. many=True)

        Returns:
            Serialized representation of logging config
        """
        return cls.serialize(
            logging_config,
            to_string=to_string,
            schema_name=brewtils.models.LoggingConfig.schema,
            **kwargs
        )

    @classmethod
    def serialize_event(cls, event, to_string=True, **kwargs):
        """Convert a logging config model into serialized form

        Args:
            event: The event object(s) to be serialized
            to_string: True to generate a JSON-formatted string, False to generate a
                dictionary
            **kwargs: Additional parameters to be passed to the Schema (e.g. many=True)

        Returns:
            Serialized representation of event
        """
        return cls.serialize(
            event,
            to_string=to_string,
            schema_name=brewtils.models.Event.schema,
            **kwargs
        )

    @classmethod
    def serialize_queue(cls, queue, to_string=True, **kwargs):
        """Convert a queue model into serialized form

        Args:
            queue: The queue object(s) to be serialized
            to_string: True to generate a JSON-formatted string, False to generate a
                dictionary
            **kwargs: Additional parameters to be passed to the Schema (e.g. many=True)

        Returns:
            Serialized representation of queue
        """
        return cls.serialize(
            queue,
            to_string=to_string,
            schema_name=brewtils.models.Queue.schema,
            **kwargs
        )

    @classmethod
    def serialize_user(cls, user, to_string=True, **kwargs):
        """Convert a user model into serialized form

        Args:
            user: The user object(s) to be serialized
            to_string: True to generate a JSON-formatted string, False to generate a
                dictionary
            **kwargs: Additional parameters to be passed to the Schema (e.g. many=True)

        Returns:
            Serialized representation
        """
        return cls.serialize(
            user, to_string=to_string, schema_name=brewtils.models.User.schema, **kwargs
        )

    @classmethod
    def serialize_role(cls, role, to_string=True, **kwargs):
        """Convert a role model into serialized form

        Args:
            role: The role object(s) to be serialized
            to_string: True to generate a JSON-formatted string, False to generate a
                dictionary
            **kwargs: Additional parameters to be passed to the Schema (e.g. many=True)

        Returns:
            Serialized representation
        """
        return cls.serialize(
            role, to_string=to_string, schema_name=brewtils.models.Role.schema, **kwargs
        )

    @classmethod
    def serialize_upstream_role(cls, role, to_string=True, **kwargs):
        """Convert a role model into serialized form

        Args:
            role: The role object(s) to be serialized
            to_string: True to generate a JSON-formatted string, False to generate a
                dictionary
            **kwargs: Additional parameters to be passed to the Schema (e.g. many=True)

        Returns:
            Serialized representation
        """
        return cls.serialize(
            role,
            to_string=to_string,
            schema_name=brewtils.models.UpstreamRole.schema,
            **kwargs
        )

    @classmethod
    def serialize_alias_user_map(cls, alias_user_map, to_string=True, **kwargs):
        """Convert a AliasUserMap model into serialized form

        Args:
            AliasUserMap: The AliasUserMap object(s) to be serialized
            to_string: True to generate a JSON-formatted string, False to generate a
                dictionary
            **kwargs: Additional parameters to be passed to the Schema (e.g. many=True)

        Returns:
            Serialized representation
        """
        return cls.serialize(
            alias_user_map,
            to_string=to_string,
            schema_name=brewtils.models.AliasUserMap.schema,
            **kwargs
        )

    @classmethod
    def serialize_user_token(cls, user_token, to_string=True, **kwargs):
        """Convert a role model into serialized form

        Args:
            user_token: The token object(s) to be serialized
            to_string: True to generate a JSON-formatted string, False to generate a
                dictionary
            **kwargs: Additional parameters to be passed to the Schema (e.g. many=True)

        Returns:
            Serialized representation
        """
        return cls.serialize(
            user_token,
            to_string=to_string,
            schema_name=brewtils.models.UserToken.schema,
            **kwargs
        )

    @classmethod
    def serialize_job(cls, job, to_string=True, **kwargs):
        """Convert a job model into serialized form.

        Args:
            job: The job object(s) to be serialized.
            to_string: True to generate a JSON-formatted string, False to generate a
                dictionary
            **kwargs: Additional parameters to be passed to the schema (e.g. many=True)

        Returns:
            Serialize representation of job.
        """
        return cls.serialize(
            job, to_string=to_string, schema_name=brewtils.models.Job.schema, **kwargs
        )

    @classmethod
    def serialize_job_ids(cls, job_id_list, to_string=True, **kwargs):
        """Convert a list of IDS into serialized form expected by the export endpoint.

        Args:
            job_id_list: The list of Job id(s) to be serialized
            to_string: True to generate a JSON-formatted string, False to generate a
                dictionary
            **kwargs: Additional parameters to be passed to the schema (e.g. many=True)

        Returns:
            Serialized representation of the job IDs
        """
        arg_dict = {"ids": job_id_list}

        return cls.serialize(
            arg_dict, to_string=to_string, schema_name="JobExportInputSchema", **kwargs
        )

    @classmethod
    def serialize_job_for_import(cls, job, to_string=True, **kwargs):
        """Convert a Job object into serialized form expected by the import endpoint.

        The fields that an existing Job would have that a new Job should not (e.g. 'id')
        are removed by the schema.

        Args:
            job: The Job to be serialized
            to_string: True to generate a JSON-formatted string, False to generate a
                dictionary
            **kwargs: Additional parameters to be passed to the schema (e.g. many=True)

        Returns:
            Serialized representation of the Job
        """
        return cls.serialize(
            job, to_string=to_string, schema_name="JobExportSchema", **kwargs
        )

    @classmethod
    def serialize_garden(cls, garden, to_string=True, **kwargs):
        """Convert an garden model into serialized form

        Args:
            garden: The garden object(s) to be serialized
            to_string: True to generate a JSON-formatted string, False to generate a
                dictionary
            **kwargs: Additional parameters to be passed to the Schema (e.g. many=True)

        Returns:
            Serialized representation of garden
        """
        return cls.serialize(
            garden,
            to_string=to_string,
            schema_name=brewtils.models.Garden.schema,
            **kwargs
        )

    @classmethod
    def serialize_operation(cls, operation, to_string=True, **kwargs):
        """Convert an operation model into serialized form

        Args:
            operation: The operation object(s) to be serialized
            to_string: True to generate a JSON-formatted string, False to generate a
                dictionary
            **kwargs: Additional parameters to be passed to the Schema (e.g. many=True)

        Returns:
            Serialized representation of operation
        """
        return cls.serialize(
            operation,
            to_string=to_string,
            schema_name=brewtils.models.Operation.schema,
            **kwargs
        )

    @classmethod
    def serialize_runner(cls, runner, to_string=True, **kwargs):
        """Convert a runner model into serialized form

        Args:
            runner: The runner object(s) to be serialized
            to_string: True to generate a JSON-formatted string, False to generate a
                dictionary
            **kwargs: Additional parameters to be passed to the Schema (e.g. many=True)

        Returns:
            Serialized representation of runner
        """
        return cls.serialize(
            runner,
            to_string=to_string,
            schema_name=brewtils.models.Runner.schema,
            **kwargs
        )

    @classmethod
    def serialize_resolvable(cls, resolvable, to_string=True, **kwargs):
        """Convert a resolvable model into serialized form

        Args:
            resolvable: The resolvable object(s) to be serialized
            to_string: True to generate a JSON-formatted string, False to generate a
                dictionary
            **kwargs: Additional parameters to be passed to the Schema (e.g. many=True)

        Returns:
            Serialized representation of runner
        """
        return cls.serialize(
            resolvable,
            to_string=to_string,
            schema_name=brewtils.models.Resolvable.schema,
            **kwargs
        )

    @classmethod
    def serialize_subscriber(cls, subscriber, to_string=True, **kwargs):
        """Convert a subscriber model into serialized form

        Args:
            subscriber: The subscriber object(s) to be serialized
            to_string: True to generate a JSON-formatted string, False to generate a
                dictionary
            **kwargs: Additional parameters to be passed to the Schema (e.g. many=True)

        Returns:
            Serialized representation of subscriber
        """
        return cls.serialize(
            subscriber,
            to_string=to_string,
            schema_name=brewtils.models.Subscriber.schema,
            **kwargs
        )

    @classmethod
    def serialize_topic(cls, topic, to_string=True, **kwargs):
        """Convert a topic model into serialized form

        Args:
            topic: The topic object(s) to be serialized
            to_string: True to generate a JSON-formatted string, False to generate a
                dictionary
            **kwargs: Additional parameters to be passed to the Schema (e.g. many=True)

        Returns:
            Serialized representation of topic
        """
        return cls.serialize(
            topic,
            to_string=to_string,
            schema_name=brewtils.models.Topic.schema,
            **kwargs
        )

    @classmethod
<<<<<<< HEAD
    def serialize_status_info(cls, status_info, to_string=True, **kwargs):
        """Convert a status info model into serialized form

        Args:
            status_info: The status info object(s) to be serialized
=======
    def serialize_replication(cls, replication, to_string=True, **kwargs):
        """Convert a replication model into serialized form

        Args:
            replication: The replication object(s) to be serialized
>>>>>>> 7b5e0f7e
            to_string: True to generate a JSON-formatted string, False to generate a
                dictionary
            **kwargs: Additional parameters to be passed to the Schema (e.g. many=True)

        Returns:
<<<<<<< HEAD
            Serialized representation of status_info
        """
        return cls.serialize(
            status_info,
            to_string=to_string,
            schema_name=brewtils.models.StatusInfo.schema,
            **kwargs
        )

    @classmethod
    def serialize_status_history(cls, status_history, to_string=True, **kwargs):
        """Convert a status history model into serialized form

        Args:
            status_history: The status history object(s) to be serialized
            to_string: True to generate a JSON-formatted string, False to generate a
                dictionary
            **kwargs: Additional parameters to be passed to the Schema (e.g. many=True)

        Returns:
            Serialized representation of status_history
        """
        return cls.serialize(
            status_history,
            to_string=to_string,
            schema_name=brewtils.models.StatusHistory.schema,
=======
            Serialized representation of replication
        """
        return cls.serialize(
            replication,
            to_string=to_string,
            schema_name=brewtils.models.Replication.schema,
>>>>>>> 7b5e0f7e
            **kwargs
        )

    @classmethod
    def serialize(
        cls,
        model,  # type: Union[BaseModel, typing.Iterable[BaseModel], dict]
        to_string=False,  # type: bool
        schema_name=None,  # type: Optional[str]
        **kwargs  # type: Any
    ):
        # type: (...) -> Union[Dict[str, Any], Optional[str]]
        """Convert a model object or list of models into a dictionary or JSON string.

        This is potentially recursive - here's how this should work:

        - Determine the correct schema to use for serializing. This can be explicitly
          passed as an argument, or it can be determined by inspecting the model to
          serialize.
        - Determine if the model to serialize is a collection or a single object.
            - If it's a single object, serialize it and return that.
            - If it's a collection, construct a list by calling this method for each
              individual item in the collection. Then serialize **that** and return it.

        Args:
            model: The model or model list
            to_string: True to generate a JSON string, False to generate a
                dictionary
            schema_name: Name of schema to use for serializing. If None, will be
            determined by inspecting ``model``
            **kwargs: Additional parameters to be passed to the Schema.
                Note that the 'many' parameter will be set correctly automatically.

        Returns:
            A serialized model representation

        """
        schema_name = schema_name or cls._get_schema_name(model)

        if cls._single_item(model):
            kwargs["many"] = False

            schema = getattr(brewtils.schemas, schema_name)(**kwargs)

            return schema.dumps(model).data if to_string else schema.dump(model).data

        # Explicitly force to_string to False so only original call returns a string
        multiple = [
            cls.serialize(x, to_string=False, schema_name=schema_name, **kwargs)
            for x in model
        ]

        return json.dumps(multiple) if to_string else multiple

    @classmethod
    def _get_schema_name(cls, obj):
        # type: (Any) -> Optional[str]
        """Get the name of the schema to use for a particular object

        The model classes have a ``schema`` attribute with this info. We want to be able
        to pull this out for an instance of a model as well as the model class object.

        Args:
            obj: The object to inspect for a schema name

        Returns:
            The schema name, if found. None otherwise.
        """
        if isinstance(obj, brewtils.models.BaseModel):
            # Use type() here because Command has an instance attribute named "schema"
            return type(obj).schema

        return None

    @classmethod
    def _single_item(cls, obj):
        """Determine if the object given is a single item or a collection.

        For serialization to work correctly **all** these must work (on Python 2 & 3):

        - Brewtils models must return True
        - "Standard" collections (list, tuple, set) must return False
        - Dictionaries and Boxes must return True
        """
        if isinstance(obj, (dict, Box)):
            return True
        return not isinstance(obj, Iterable)<|MERGE_RESOLUTION|>--- conflicted
+++ resolved
@@ -54,12 +54,9 @@
         "AliasUserMapSchema": brewtils.models.AliasUserMap,
         "SubscriberSchema": brewtils.models.Subscriber,
         "TopicSchema": brewtils.models.Topic,
-<<<<<<< HEAD
         "StatusInfoSchema": brewtils.models.StatusInfo,
         "StatusHistorySchema": brewtils.models.StatusHistory,
-=======
         "ReplicationSchema": brewtils.models.Replication,
->>>>>>> 7b5e0f7e
     }
 
     logger = logging.getLogger(__name__)
@@ -474,24 +471,15 @@
         )
 
     @classmethod
-<<<<<<< HEAD
     def parse_status_info(cls, status_info, from_string=False, **kwargs):
         """Convert raw JSON string or dictionary to a status info model object
 
         Args:
             status_info: The raw input
-=======
-    def parse_replication(cls, replication, from_string=False, **kwargs):
-        """Convert raw JSON string or dictionary to a replication model object
-
-        Args:
-            replication: The raw input
->>>>>>> 7b5e0f7e
-            from_string: True if input is a JSON string, False if a dictionary
-            **kwargs: Additional parameters to be passed to the Schema (e.g. many=True)
-
-        Returns:
-<<<<<<< HEAD
+            from_string: True if input is a JSON string, False if a dictionary
+            **kwargs: Additional parameters to be passed to the Schema (e.g. many=True)
+
+        Returns:
             A StatusInfo object
         """
         return cls.parse(
@@ -515,12 +503,21 @@
             brewtils.models.StatusHistory,
             from_string=from_string,
             **kwargs
-=======
+        )
+    @classmethod
+    def parse_replication(cls, replication, from_string=False, **kwargs):
+        """Convert raw JSON string or dictionary to a replication model object
+
+        Args:
+            replication: The raw input
+            from_string: True if input is a JSON string, False if a dictionary
+            **kwargs: Additional parameters to be passed to the Schema (e.g. many=True)
+
+        Returns:
             A Replication object
         """
         return cls.parse(
             replication, brewtils.models.Replication, from_string=from_string, **kwargs
->>>>>>> 7b5e0f7e
         )
 
     @classmethod
@@ -1064,59 +1061,62 @@
         )
 
     @classmethod
-<<<<<<< HEAD
     def serialize_status_info(cls, status_info, to_string=True, **kwargs):
         """Convert a status info model into serialized form
 
         Args:
             status_info: The status info object(s) to be serialized
-=======
+            to_string: True to generate a JSON-formatted string, False to generate a
+                dictionary
+            **kwargs: Additional parameters to be passed to the Schema (e.g. many=True)
+
+        Returns:
+            Serialized representation of status_info
+        """
+        return cls.serialize(
+            status_info,
+            to_string=to_string,
+            schema_name=brewtils.models.StatusInfo.schema,
+            **kwargs
+        )
+
+    @classmethod
+    def serialize_status_history(cls, status_history, to_string=True, **kwargs):
+        """Convert a status history model into serialized form
+
+        Args:
+            status_history: The status history object(s) to be serialized
+            to_string: True to generate a JSON-formatted string, False to generate a
+                dictionary
+            **kwargs: Additional parameters to be passed to the Schema (e.g. many=True)
+
+        Returns:
+            Serialized representation of status_history
+        """
+        return cls.serialize(
+            status_history,
+            to_string=to_string,
+            schema_name=brewtils.models.StatusHistory.schema,
+            **kwargs
+        )
+    
+    @classmethod
     def serialize_replication(cls, replication, to_string=True, **kwargs):
         """Convert a replication model into serialized form
 
         Args:
             replication: The replication object(s) to be serialized
->>>>>>> 7b5e0f7e
-            to_string: True to generate a JSON-formatted string, False to generate a
-                dictionary
-            **kwargs: Additional parameters to be passed to the Schema (e.g. many=True)
-
-        Returns:
-<<<<<<< HEAD
-            Serialized representation of status_info
-        """
-        return cls.serialize(
-            status_info,
-            to_string=to_string,
-            schema_name=brewtils.models.StatusInfo.schema,
-            **kwargs
-        )
-
-    @classmethod
-    def serialize_status_history(cls, status_history, to_string=True, **kwargs):
-        """Convert a status history model into serialized form
-
-        Args:
-            status_history: The status history object(s) to be serialized
-            to_string: True to generate a JSON-formatted string, False to generate a
-                dictionary
-            **kwargs: Additional parameters to be passed to the Schema (e.g. many=True)
-
-        Returns:
-            Serialized representation of status_history
-        """
-        return cls.serialize(
-            status_history,
-            to_string=to_string,
-            schema_name=brewtils.models.StatusHistory.schema,
-=======
+            to_string: True to generate a JSON-formatted string, False to generate a
+                dictionary
+            **kwargs: Additional parameters to be passed to the Schema (e.g. many=True)
+
+        Returns:
             Serialized representation of replication
         """
         return cls.serialize(
             replication,
             to_string=to_string,
             schema_name=brewtils.models.Replication.schema,
->>>>>>> 7b5e0f7e
             **kwargs
         )
 
