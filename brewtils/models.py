--- conflicted
+++ resolved
@@ -93,17 +93,17 @@
     OUTPUT_TYPES = ("STRING", "JSON", "XML", "HTML", "JS", "CSS")
 
     def __init__(
-            self,
-            name=None,
-            description=None,
-            parameters=None,
-            command_type=None,
-            output_type=None,
-            schema=None,
-            form=None,
-            template=None,
-            icon_name=None,
-            hidden=False,
+        self,
+        name=None,
+        description=None,
+        parameters=None,
+        command_type=None,
+        output_type=None,
+        schema=None,
+        form=None,
+        template=None,
+        icon_name=None,
+        hidden=False,
     ):
         self.name = name
         self.description = description
@@ -202,16 +202,16 @@
     }
 
     def __init__(
-            self,
-            name=None,
-            description=None,
-            id=None,
-            status=None,
-            status_info=None,
-            queue_type=None,
-            queue_info=None,
-            icon_name=None,
-            metadata=None,
+        self,
+        name=None,
+        description=None,
+        id=None,
+        status=None,
+        status_info=None,
+        queue_type=None,
+        queue_info=None,
+        icon_name=None,
+        metadata=None,
     ):
         self.name = name
         self.description = description
@@ -272,22 +272,22 @@
     FORM_INPUT_TYPES = ("textarea",)
 
     def __init__(
-            self,
-            key,
-            type=None,
-            multi=None,
-            display_name=None,
-            optional=None,
-            default=None,
-            description=None,
-            choices=None,
-            parameters=None,
-            nullable=None,
-            maximum=None,
-            minimum=None,
-            regex=None,
-            form_input_type=None,
-            type_info=None,
+        self,
+        key,
+        type=None,
+        multi=None,
+        display_name=None,
+        optional=None,
+        default=None,
+        description=None,
+        choices=None,
+        parameters=None,
+        nullable=None,
+        maximum=None,
+        minimum=None,
+        regex=None,
+        form_input_type=None,
+        type_info=None,
     ):
         self.key = key
         self.type = type
@@ -528,17 +528,17 @@
     ]
 
     def __init__(
-            self,
-            system=None,
-            system_version=None,
-            instance_name=None,
-            namespace=None,
-            command=None,
-            command_type=None,
-            parameters=None,
-            comment=None,
-            metadata=None,
-            output_type=None,
+        self,
+        system=None,
+        system_version=None,
+        instance_name=None,
+        namespace=None,
+        command=None,
+        command_type=None,
+        parameters=None,
+        comment=None,
+        metadata=None,
+        output_type=None,
     ):
         self.system = system
         self.system_version = system_version
@@ -556,15 +556,15 @@
 
     def __repr__(self):
         return (
-                "<RequestTemplate: command=%s, system=%s, system_version=%s, "
-                "instance_name=%s, namespace=%s>"
-                % (
-                    self.command,
-                    self.system,
-                    self.system_version,
-                    self.instance_name,
-                    self.namespace,
-                )
+            "<RequestTemplate: command=%s, system=%s, system_version=%s, "
+            "instance_name=%s, namespace=%s>"
+            % (
+                self.command,
+                self.system,
+                self.system_version,
+                self.instance_name,
+                self.namespace,
+            )
         )
 
 
@@ -577,27 +577,27 @@
     OUTPUT_TYPES = ("STRING", "JSON", "XML", "HTML", "JS", "CSS")
 
     def __init__(
-            self,
-            system=None,
-            system_version=None,
-            instance_name=None,
-            namespace=None,
-            command=None,
-            id=None,
-            parent=None,
-            children=None,
-            parameters=None,
-            comment=None,
-            output=None,
-            output_type=None,
-            status=None,
-            command_type=None,
-            created_at=None,
-            error_class=None,
-            metadata=None,
-            updated_at=None,
-            has_parent=None,
-            requester=None,
+        self,
+        system=None,
+        system_version=None,
+        instance_name=None,
+        namespace=None,
+        command=None,
+        id=None,
+        parent=None,
+        children=None,
+        parameters=None,
+        comment=None,
+        output=None,
+        output_type=None,
+        status=None,
+        command_type=None,
+        created_at=None,
+        error_class=None,
+        metadata=None,
+        updated_at=None,
+        has_parent=None,
+        requester=None,
     ):
         super(Request, self).__init__(
             system=system,
@@ -641,16 +641,16 @@
 
     def __repr__(self):
         return (
-                "<Request: command=%s, status=%s, system=%s, system_version=%s, "
-                "instance_name=%s, namespace=%s>"
-                % (
-                    self.command,
-                    self.status,
-                    self.system,
-                    self.system_version,
-                    self.instance_name,
-                    self.namespace,
-                )
+            "<Request: command=%s, status=%s, system=%s, system_version=%s, "
+            "instance_name=%s, namespace=%s>"
+            % (
+                self.command,
+                self.status,
+                self.system,
+                self.system_version,
+                self.instance_name,
+                self.namespace,
+            )
         )
 
     @property
@@ -674,19 +674,19 @@
     schema = "SystemSchema"
 
     def __init__(
-            self,
-            name=None,
-            description=None,
-            version=None,
-            id=None,
-            max_instances=None,
-            instances=None,
-            commands=None,
-            icon_name=None,
-            display_name=None,
-            metadata=None,
-            namespace=None,
-            local=None,
+        self,
+        name=None,
+        description=None,
+        version=None,
+        id=None,
+        max_instances=None,
+        instances=None,
+        commands=None,
+        icon_name=None,
+        display_name=None,
+        metadata=None,
+        namespace=None,
+        local=None,
     ):
         self.name = name
         self.description = description
@@ -946,16 +946,16 @@
     schema = "EventSchema"
 
     def __init__(
-            self,
-            name=None,
-            namespace=None,
-            garden=None,
-            metadata=None,
-            timestamp=None,
-            payload_type=None,
-            payload=None,
-            error=None,
-            error_message=None,
+        self,
+        name=None,
+        namespace=None,
+        garden=None,
+        metadata=None,
+        timestamp=None,
+        payload_type=None,
+        payload=None,
+        error=None,
+        error_message=None,
     ):
         self.name = name
         self.namespace = namespace
@@ -972,19 +972,19 @@
 
     def __repr__(self):
         return (
-                "<Event: namespace=%s, garden=%s, name=%s, timestamp=%s, error=%s, "
-                "error_message=%s, metadata=%s, payload_type=%s, payload=%r>"
-                % (
-                    self.namespace,
-                    self.garden,
-                    self.name,
-                    self.timestamp,
-                    self.error,
-                    self.error_message,
-                    self.metadata,
-                    self.payload_type,
-                    self.payload,
-                )
+            "<Event: namespace=%s, garden=%s, name=%s, timestamp=%s, error=%s, "
+            "error_message=%s, metadata=%s, payload_type=%s, payload=%r>"
+            % (
+                self.namespace,
+                self.garden,
+                self.name,
+                self.timestamp,
+                self.error,
+                self.error_message,
+                self.metadata,
+                self.payload_type,
+                self.payload,
+            )
         )
 
 
@@ -992,14 +992,14 @@
     schema = "QueueSchema"
 
     def __init__(
-            self,
-            name=None,
-            system=None,
-            version=None,
-            instance=None,
-            system_id=None,
-            display=None,
-            size=None,
+        self,
+        name=None,
+        system=None,
+        version=None,
+        instance=None,
+        system_id=None,
+        display=None,
+        size=None,
     ):
         self.name = name
         self.system = system
@@ -1020,13 +1020,13 @@
     schema = "PrincipalSchema"
 
     def __init__(
-            self,
-            id=None,
-            username=None,
-            roles=None,
-            permissions=None,
-            preferences=None,
-            metadata=None,
+        self,
+        id=None,
+        username=None,
+        roles=None,
+        permissions=None,
+        preferences=None,
+        metadata=None,
     ):
         self.id = id
         self.username = username
@@ -1095,7 +1095,11 @@
             return "%s: %s" % (self.namespace, self.access)
 
     def __repr__(self):
-        return "<Permission: namespace=%s, access=%s, is_local=%s>" % (self.namespace, self.access, self.is_local)
+        return "<Permission: namespace=%s, access=%s, is_local=%s>" % (
+            self.namespace,
+            self.access,
+            self.is_local,
+        )
 
     def __hash__(self):
         return hash((self.namespace, self.access, self.is_local))
@@ -1103,7 +1107,11 @@
     def __eq__(self, other):
         if not isinstance(other, type(self)):
             return NotImplemented
-        return self.namespace == other.namespace and self.access == other.access and self.is_local == other.is_local
+        return (
+            self.namespace == other.namespace
+            and self.access == other.access
+            and self.is_local == other.is_local
+        )
 
 
 class RefreshToken(BaseModel):
@@ -1132,19 +1140,19 @@
     schema = "JobSchema"
 
     def __init__(
-            self,
-            id=None,
-            name=None,
-            trigger_type=None,
-            trigger=None,
-            request_template=None,
-            misfire_grace_time=None,
-            coalesce=None,
-            next_run_time=None,
-            success_count=None,
-            error_count=None,
-            status=None,
-            max_instances=None,
+        self,
+        id=None,
+        name=None,
+        trigger_type=None,
+        trigger=None,
+        request_template=None,
+        misfire_grace_time=None,
+        coalesce=None,
+        next_run_time=None,
+        success_count=None,
+        error_count=None,
+        status=None,
+        max_instances=None,
     ):
         self.id = id
         self.name = name
@@ -1194,17 +1202,17 @@
     schema = "IntervalTriggerSchema"
 
     def __init__(
-            self,
-            weeks=None,
-            days=None,
-            hours=None,
-            minutes=None,
-            seconds=None,
-            start_date=None,
-            end_date=None,
-            timezone=None,
-            jitter=None,
-            reschedule_on_finish=None,
+        self,
+        weeks=None,
+        days=None,
+        hours=None,
+        minutes=None,
+        seconds=None,
+        start_date=None,
+        end_date=None,
+        timezone=None,
+        jitter=None,
+        reschedule_on_finish=None,
     ):
         self.weeks = weeks
         self.days = days
@@ -1222,9 +1230,9 @@
 
     def __repr__(self):
         return (
-                "<IntervalTrigger: weeks=%d, days=%d, hours=%d, "
-                "minutes=%d, seconds=%d>"
-                % (self.weeks, self.days, self.hours, self.minutes, self.seconds)
+            "<IntervalTrigger: weeks=%d, days=%d, hours=%d, "
+            "minutes=%d, seconds=%d>"
+            % (self.weeks, self.days, self.hours, self.minutes, self.seconds)
         )
 
     @property
@@ -1262,19 +1270,19 @@
     schema = "CronTriggerSchema"
 
     def __init__(
-            self,
-            year=None,
-            month=None,
-            day=None,
-            week=None,
-            day_of_week=None,
-            hour=None,
-            minute=None,
-            second=None,
-            start_date=None,
-            end_date=None,
-            timezone=None,
-            jitter=None,
+        self,
+        year=None,
+        month=None,
+        day=None,
+        week=None,
+        day_of_week=None,
+        hour=None,
+        minute=None,
+        second=None,
+        start_date=None,
+        end_date=None,
+        timezone=None,
+        jitter=None,
     ):
         self.year = year
         self.month = month
@@ -1337,17 +1345,7 @@
 class FileTrigger(BaseModel):
     schema = "FileTriggerSchema"
 
-<<<<<<< HEAD
-    def __init__(
-            self,
-            pattern=None,
-            path=None,
-            recursive=None,
-            callbacks=None,
-    ):
-=======
     def __init__(self, pattern=None, path=None, recursive=None, callbacks=None):
->>>>>>> 2f09e733
         self.pattern = pattern
         self.path = path
         self.recursive = recursive
@@ -1398,15 +1396,15 @@
     }
 
     def __init__(
-            self,
-            id=None,
-            name=None,
-            status=None,
-            status_info=None,
-            namespaces=None,
-            systems=None,
-            connection_type=None,
-            connection_params=None,
+        self,
+        id=None,
+        name=None,
+        status=None,
+        status_info=None,
+        namespaces=None,
+        systems=None,
+        connection_type=None,
+        connection_params=None,
     ):
         self.id = id
         self.name = name
@@ -1429,14 +1427,14 @@
     schema = "OperationSchema"
 
     def __init__(
-            self,
-            model=None,
-            model_type=None,
-            args=None,
-            kwargs=None,
-            target_garden_name=None,
-            source_garden_name=None,
-            operation_type=None,
+        self,
+        model=None,
+        model_type=None,
+        args=None,
+        kwargs=None,
+        target_garden_name=None,
+        source_garden_name=None,
+        operation_type=None,
     ):
         self.model = model
         self.model_type = model_type
@@ -1451,17 +1449,17 @@
 
     def __repr__(self):
         return (
-                "<Operation: operation_type=%s, source_garden_name=%s, "
-                "target_garden_name=%s, model_type=%s, model=%s, args=%s, kwargs=%s>"
-                % (
-                    self.operation_type,
-                    self.source_garden_name,
-                    self.target_garden_name,
-                    self.model_type,
-                    self.model,
-                    self.args,
-                    self.kwargs,
-                )
+            "<Operation: operation_type=%s, source_garden_name=%s, "
+            "target_garden_name=%s, model_type=%s, model=%s, args=%s, kwargs=%s>"
+            % (
+                self.operation_type,
+                self.source_garden_name,
+                self.target_garden_name,
+                self.model_type,
+                self.model,
+                self.args,
+                self.kwargs,
+            )
         )
 
 
