<<<<<<< HEAD
=======
# -*- coding: utf-8 -*-

import unittest

>>>>>>> c0716e9b
import pytest
from mock import Mock, PropertyMock
from pytest_lazyfixture import lazy_fixture

from brewtils.errors import RequestStatusTransitionError
from brewtils.models import (
    Command, Instance, Parameter, PatchOperation, Request, System, Choices,
    LoggingConfig, Event, Queue, Principal, Role, RequestTemplate
)


@pytest.fixture
def param1():
    return Parameter(key='key1', type='String')


@pytest.fixture
def command1(param1):
    return Command(name='foo', description='bar', parameters=[param1])


class TestCommand(object):

    def test_parameter_keys(self, command1):
        assert command1.parameter_keys() == ['key1']

    @pytest.mark.parametrize('parameter,expected', [
        (Parameter(key='key2'), None),
        (lazy_fixture('param1'), lazy_fixture('param1')),
    ])
    def test_get_parameter_by_key(self, parameter, expected):
        command = Command(name='foo', parameters=[parameter])
        assert command.get_parameter_by_key('key1') == expected

    def test_has_different_parameters_different_length(self):
        c = Command(name='foo', parameters=[Parameter(key='key1')])
        assert c.has_different_parameters(
            [Parameter(key='key1'), Parameter(key='key2')])

    @pytest.mark.parametrize('p1,p2', [
        (
            Parameter(key='key1'),
            Parameter(key='key2'),
        ),
        (
            Parameter(key='key1', type="String"),
            Parameter(key='key1', type="Integer"),
        ),
        (
            Parameter(key='key1', type="String", multi=True),
            Parameter(key='key1', type="String", multi=False),
        ),
        (
            Parameter(key='key1', type="String", default='HI'),
            Parameter(key='key1', type="String", default='BYE'),
        ),
        (
            Parameter(key='key1', type="String", maximum=10),
            Parameter(key='key1', type="String", maximum=20),
        ),
        (
            Parameter(key='key1', type="String", minimum=10),
            Parameter(key='key1', type="String", minimum=20),
        ),
        (
            Parameter(key='key1', type="String", regex=r'.'),
            Parameter(key='key1', type="String", regex=r'.*'),
        ),
    ])
    def test_has_different_parameters(self, p1, p2):
        assert Command(parameters=[p1]).has_different_parameters([p2])

    @pytest.mark.parametrize('p1,p2', [
        (
            [Parameter(key='key1'), Parameter(key='key2')],
            [Parameter(key='key1'), Parameter(key='key2')],
        ),
        (
            [Parameter(key='key1'), Parameter(key='key2')],
            [Parameter(key='key2'), Parameter(key='key1')],
        ),
    ])
    def test_has_same_parameters(self, p1, p2):
        assert not Command(parameters=p1).has_different_parameters(p2)

    def test_str(self):
        assert 'foo' == str(Command(name='foo'))

    def test_repr(self):
        assert '<Command: foo>' == repr(Command(name='foo'))


class TestInstance(object):

    def test_str(self):
        assert 'name' == str(Instance(name='name'))

    def test_repr(self):
        instance = Instance(name='name', status='RUNNING')
        assert 'name' in repr(instance)
        assert 'RUNNING' in repr(instance)


class TestChoices(object):

    def test_str(self):
        assert 'value' == str(Choices(value='value'))

    def test_repr(self):
        choices = Choices(type='static', display='select', value=[1], strict=True)
        assert 'static' in repr(choices)
        assert 'select' in repr(choices)
        assert '[1]' in repr(choices)


class TestParameter(object):

    def test_status_fields(self):
        assert 'String' in Parameter.TYPES
        assert 'Integer' in Parameter.TYPES
        assert 'Float' in Parameter.TYPES
        assert 'Boolean' in Parameter.TYPES
        assert 'Any' in Parameter.TYPES
        assert 'Dictionary' in Parameter.TYPES
        assert 'Date' in Parameter.TYPES
        assert 'DateTime' in Parameter.TYPES

    def test_str(self, param1):
        assert str(param1) == 'key1'

    def test_repr(self, param1):
        assert repr(param1) == '<Parameter: key=key1, type=String, description=None>'

    @pytest.mark.parametrize('p1,p2', [
        (
            Parameter(key='key1'),
            'Not_a_parameter',
        ),
        (
            Parameter(key='key1'),
            Parameter(key='key2'),
        ),
        (
            Parameter(key='key1', type="String"),
            Parameter(key='key1', type="Integer"),
        ),
        (
            Parameter(key='key1', type="String", multi=True),
            Parameter(key='key1', type="String", multi=False),
        ),
        (
            Parameter(key='key1', type="String", optional=True),
            Parameter(key='key1', type="String", optional=False),
        ),
        (
            Parameter(key='key1', type="String", default='HI'),
            Parameter(key='key1', type="String", default='BYE'),
        ),
        (
            Parameter(key='key1', type="String", maximum=10),
            Parameter(key='key1', type="String", maximum=20),
        ),
        (
            Parameter(key='key1', type="String", minimum=10),
            Parameter(key='key1', type="String", minimum=20),
        ),
        (
            Parameter(key='key1', type="String", regex=r'.'),
            Parameter(key='key1', type="String", regex=r'.*'),
        ),
        (
            Parameter(key='key1', parameters=[]),
            Parameter(key='key1', parameters=[Parameter(key='key2')]),
        ),
        (
            Parameter(key='key1', parameters=[Parameter(key='foo')]),
            Parameter(key='key1', parameters=[Parameter(key='bar')]),
        ),
        (
            Parameter(key='key1', parameters=[Parameter(key='foo', type='Integer')]),
            Parameter(key='key1', parameters=[Parameter(key='foo', type='String')]),
        ),
    ])
    def test_is_different(self, p1, p2):
        assert p1.is_different(p2)

    @pytest.mark.parametrize('p1,p2', [
        (
            lazy_fixture('param1'),
            lazy_fixture('param1'),
        ),
        (
            Parameter(key='key1'),
            Parameter(key='key1'),
        ),
        (
            Parameter(key='key1', parameters=[Parameter(key='key2')]),
            Parameter(key='key1', parameters=[Parameter(key='key2')]),
        ),
    ])
    def test_is_not_different(self, p1, p2):
        assert not p1.is_different(p2)


class TestRequestTemplate(object):

    @pytest.fixture
    def request_template(self):
        return RequestTemplate(command='command', system='system')

    def test_str(self, request_template):
        assert str(request_template) == 'command'

    def test_repr(self, request_template):
        assert 'name' in repr(request_template)
        assert 'system' in repr(request_template)


class TestRequest(object):

    @pytest.fixture
    def request1(self):
        return Request(command='command', system='system', status='CREATED')

    def test_type_fields(self):
        assert Request.COMMAND_TYPES == Command.COMMAND_TYPES

    def test_str(self, request1):
        assert str(request1) == 'command'

    def test_repr(self, request1):
        assert 'name' in repr(request1)
        assert 'CREATED' in repr(request1)

    def test_set_valid_status(self):
        request = Request(status='CREATED')
        request.status = 'RECEIVED'
        request.status = 'IN_PROGRESS'
        request.status = 'SUCCESS'

    @pytest.mark.parametrize('start,end', [
        ('SUCCESS', 'IN_PROGRESS'),
        ('SUCCESS', 'ERROR'),
        ('IN_PROGRESS', 'CREATED'),
    ])
    def test_invalid_status_transitions(self, start, end):
        request = Request(status=start)
        with pytest.raises(RequestStatusTransitionError):
            request.status = end

    def test_is_ephemeral(self, request1):
        assert not request1.is_ephemeral
        request1.command_type = 'EPHEMERAL'
        assert request1.is_ephemeral

    def test_is_json(self, request1):
        assert not request1.is_json
        request1.output_type = 'JSON'
        assert request1.is_json


class TestSystem(object):

    @pytest.fixture
    def default_system(self, command1):
        return System(
            name='foo',
            version='1.0.0',
            instances=[Instance(name='foo')],
            commands=[command1]
        )

    def test_get_command_by_name_found(self, default_system):
        mock_name = PropertyMock(return_value='name')
        command = Mock()
        type(command).name = mock_name
        default_system.commands.append(command)
        assert default_system.get_command_by_name('name') == command

    def test_get_command_by_name_none(self, default_system):
        mock_name = PropertyMock(return_value='foo')
        command = Mock()
        type(command).name = mock_name
        default_system.commands.append(command)
        assert default_system.get_command_by_name('name') is None

    def test_has_instance(self, default_system):
        assert default_system.has_instance('foo')
        assert not default_system.has_instance('bar')

    def test_instance_names(self, default_system):
        assert default_system.instance_names == ['foo']

    def test_get_instance(self, default_system):
        assert default_system.get_instance('foo').name == 'foo'
        assert default_system.get_instance('bar') is None

    @pytest.mark.parametrize('commands', [
        ([Command(name='bar')]),
        ([Command(name='foo', parameters=[Parameter(key='blah')])]),
        ([Command(name='bar'), Command(name='baz')]),
    ])
    def test_has_different_commands(self, default_system, commands):
        assert default_system.has_different_commands(commands)

    @pytest.mark.parametrize('command', [
        (
            Command(
                name='foo',
                parameters=[Parameter(key='key1', type="String")]
            )
        ),
        (
            Command(
                name='foo',
                description='Different description',
                parameters=[Parameter(key='key1', type="String")]
            )
        ),
    ])
    def test_has_same_commands(self, default_system, command):
        assert not default_system.has_different_commands([command])

    def test_str(self, default_system):
        assert str(default_system) == 'foo-1.0.0'

    def test_repr(self, default_system):
        assert 'foo' in repr(default_system)
        assert '1.0.0' in repr(default_system)


class TestPatchOperation(object):

    @pytest.fixture
    def patch_operation(self):
        return PatchOperation(operation='op', path='path', value='value')

    @pytest.mark.parametrize('operation,expected', [
        (lazy_fixture('patch_operation'), 'op, path, value'),
        (PatchOperation(operation='op'), 'op, None, None'),
    ])
    def test_str(self, operation, expected):
        assert expected == str(operation)

    @pytest.mark.parametrize('operation,expected', [
        (
            lazy_fixture('patch_operation'),
            '<Patch: operation=op, path=path, value=value>'
        ),
        (
            PatchOperation(operation='op'),
            '<Patch: operation=op, path=None, value=None>'
        ),
    ])
    def test_repr(self, operation, expected):
        assert expected == repr(operation)


class TestLoggingConfig(object):

    @pytest.fixture
    def logging_config(self):
        return LoggingConfig(
            level="INFO",
            handlers={"logstash": {}, "stdout": {}, "file": {}},
            formatters={"default": {"format": LoggingConfig.DEFAULT_FORMAT}},
            loggers=None
        )

    def test_str(self, logging_config):
        assert str(logging_config) == 'INFO, %s, %s' % (
            logging_config.handler_names, logging_config.formatter_names
        )

    def test_repr(self, logging_config):
        assert repr(logging_config) == \
               '<LoggingConfig: level=INFO, handlers=%s, formatters=%s' % (
                   logging_config.handler_names, logging_config.formatter_names
               )

    def test_names_none(self):
        config = LoggingConfig(level="INFO")
        assert config.handler_names is None
        assert config.formatter_names is None

    def test_handler_names(self, logging_config):
        assert set(logging_config.handler_names) == \
               {"file", "logstash", "stdout"}

    def test_formatter_names(self, logging_config):
        assert set(logging_config.formatter_names) == {"default"}

    def test_get_plugin_log_config_no_system_name(self, logging_config):
        assert logging_config.get_plugin_log_config() == logging_config

    def test_get_plugin_log_config_handlers(self, logging_config):
        logging_config._loggers = {"system1": {"handlers": ["stdout"]}}
        log_config = logging_config.get_plugin_log_config(system_name="system1")
        assert log_config.handler_names == {"stdout"}

    def test_get_plugin_log_config_handlers_as_dict(self, logging_config):
        logging_config._loggers = {
            "system1": {"handlers": {"stdout": {"foo": "bar"}}},
        }
        log_config = logging_config.get_plugin_log_config(system_name="system1")
        assert log_config.handler_names == {"stdout"}
        assert log_config.handlers['stdout'] == {"foo": "bar"}

    def test_get_plugin_log_config_formatter(self, logging_config):
        logging_config._loggers = {
            "system1": {"formatters": {"stdout": "%(message)s"}},
        }
        log_config = logging_config.get_plugin_log_config(system_name="system1")
        assert log_config.formatter_names == {"default", "stdout"}
        assert log_config.formatters['default'] == {"format": LoggingConfig.DEFAULT_FORMAT}
        assert log_config.formatters['stdout'] == {"format": "%(message)s"}


class TestEvent(object):

    @pytest.fixture
    def event(self):
        return Event(name='REQUEST_CREATED', error=False,
                     payload={'request': 'request'}, metadata={})

    def test_str(self, event):
        assert str(event) == "REQUEST_CREATED: {'request': 'request'}, {}"

    def test_repr(self, event):
        assert repr(event) == "<Event: name=REQUEST_CREATED, error=False, "\
                              "payload={'request': 'request'}, metadata={}>"


class TestQueue(object):

    @pytest.fixture
    def queue(self):
        return Queue(name='echo.1-0-0.default', system='echo', version='1.0.0',
                     instance='default', system_id='1234',
                     display='foo.1-0-0.default', size=3)

    def test_str(self, queue):
        assert str(queue) == 'echo.1-0-0.default: 3'

    def test_repr(self, queue):
        assert repr(queue) == '<Queue: name=echo.1-0-0.default, size=3>'


class TestPrincipal(object):

    @pytest.fixture
    def principal(self):
        return Principal(username='admin', roles=['bg-admin'],
                         permissions=['bg-all'])

    def test_str(self, principal):
        assert str(principal) == 'admin'

    def test_repr(self, principal):
        assert repr(principal) == "<Principal: username=admin, " \
                                  "roles=['bg-admin'], permissions=['bg-all']>"


class TestRole(object):

    @pytest.fixture
    def role(self):
        return Role(name='bg-admin', roles=['bg-anonymous'],
                    permissions=['bg-all'])

    def test_str(self, role):
        assert str(role) == 'bg-admin'

    def test_repr(self, role):
        assert repr(role) == "<Role: name=bg-admin, roles=['bg-anonymous'], " \
                             "permissions=['bg-all']>"


@pytest.mark.parametrize('model,str_expected,repr_expected', [
    (
        lazy_fixture('bg_job'),
        'job_name: job_id',
        '<Job: name=job_name, id=job_id>'
    ),
    (
        lazy_fixture('bg_date_trigger'),
        '<DateTrigger: run_date=2016-01-01 00:00:00>',
        '<DateTrigger: run_date=2016-01-01 00:00:00>',
    ),
    (
        lazy_fixture('bg_interval_trigger'),
        '<IntervalTrigger: weeks=1, days=1, hours=1, minutes=1, seconds=1>',
        '<IntervalTrigger: weeks=1, days=1, hours=1, minutes=1, seconds=1>',
    ),
    (
        lazy_fixture('bg_cron_trigger'),
        '<CronTrigger: */1 */1 */1 */1 */1>',
        '<CronTrigger: */1 */1 */1 */1 */1>',
    ),
])
def test_str(model, str_expected, repr_expected):
    assert str(model) == str_expected
    assert repr(model) == repr_expected<|MERGE_RESOLUTION|>--- conflicted
+++ resolved
@@ -1,10 +1,5 @@
-<<<<<<< HEAD
-=======
 # -*- coding: utf-8 -*-
 
-import unittest
-
->>>>>>> c0716e9b
 import pytest
 from mock import Mock, PropertyMock
 from pytest_lazyfixture import lazy_fixture
