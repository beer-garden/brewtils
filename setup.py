import re

from setuptools import setup, find_packages


def find_version():
    version_file = "brewtils/_version.py"
    version_line = open(version_file, "rt").read()
    match_object = re.search(r"^__version__ = ['\"]([^'\"]*)['\"]", version_line, re.M)

    if not match_object:
        raise RuntimeError("Unable to find version string in %s" % version_file)

    return match_object.group(1)


with open("README.rst") as readme_file:
    readme = readme_file.read()


setup(
    name="brewtils",
    version=find_version(),
    description="Utilities for building and running beer-garden Systems",
    long_description=readme,
    url="https://beer-garden.io/",
    author="The Beer-garden Team",
    author_email=" ",
    license="MIT",
    packages=find_packages(exclude=["test", "test.*"]),
    package_data={"": ["README.md"], "brewtils": ["thrift/*.thrift"]},
    install_requires=[
        "lark-parser<0.7",
        "marshmallow<3",
        "marshmallow-polyfield<4",
        "packaging<20",
        "pika<1.1,>=0.11",
        "pyjwt<2",
        "requests<3",
        "simplejson<4",
        "six<2",
        "wrapt<2",
        "yapconf>=0.2.1",
    ],
    extras_require={
        ':python_version=="2.7"': ["futures", "funcsigs"],
        ':python_version<"3.4"': ["enum34"],
<<<<<<< HEAD
        "test": ["pytest<4"],
        "thrift": ["thriftpy2<0.5"],
=======
        "test": ["pytest<4", "requests-mock<2"],
>>>>>>> 95d2bece
    },
    classifiers=[
        "Intended Audience :: Developers",
        "License :: OSI Approved :: MIT License",
        "Programming Language :: Python :: 2",
        "Programming Language :: Python :: 2.7",
        "Programming Language :: Python :: 3",
        "Programming Language :: Python :: 3.5",
        "Programming Language :: Python :: 3.6",
        "Programming Language :: Python :: 3.7",
        "Topic :: Software Development :: Libraries :: Python Modules",
    ],
)<|MERGE_RESOLUTION|>--- conflicted
+++ resolved
@@ -45,12 +45,8 @@
     extras_require={
         ':python_version=="2.7"': ["futures", "funcsigs"],
         ':python_version<"3.4"': ["enum34"],
-<<<<<<< HEAD
-        "test": ["pytest<4"],
+        "test": ["pytest<4", "requests-mock<2"],
         "thrift": ["thriftpy2<0.5"],
-=======
-        "test": ["pytest<4", "requests-mock<2"],
->>>>>>> 95d2bece
     },
     classifiers=[
         "Intended Audience :: Developers",
