# -*- coding: utf-8 -*-

import copy
from datetime import datetime
from enum import Enum

import pytz  # noqa # not in requirements file
import six  # noqa # not in requirements file

from brewtils.errors import ModelError, _deprecate

__all__ = [
    "BaseModel",
    "System",
    "Instance",
    "Command",
    "Connection",
    "Parameter",
    "Request",
    "PatchOperation",
    "Choices",
    "LoggingConfig",
    "Event",
    "Events",
    "Queue",
    "UserToken",
    "Job",
    "RequestFile",
    "File",
    "FileChunk",
    "FileStatus",
    "RequestTemplate",
    "DateTrigger",
    "CronTrigger",
    "IntervalTrigger",
    "FileTrigger",
    "Garden",
    "Operation",
    "Resolvable",
    "Role",
    "User",
    "Subscriber",
    "Topic",
    "Replication",
]


class Events(Enum):
    BREWVIEW_STARTED = 1
    BREWVIEW_STOPPED = 2
    BARTENDER_STARTED = 3
    BARTENDER_STOPPED = 4
    REQUEST_CREATED = 5
    REQUEST_STARTED = 6
    REQUEST_UPDATED = 22
    REQUEST_COMPLETED = 7
    REQUEST_CANCELED = 42
    REQUEST_TOPIC_PUBLISH = 51
    REQUEST_DELETED = 52
    INSTANCE_INITIALIZED = 8
    INSTANCE_STARTED = 9
    INSTANCE_UPDATED = 23
    INSTANCE_STOPPED = 10
    SYSTEM_CREATED = 11
    SYSTEM_UPDATED = 12
    SYSTEM_REMOVED = 13
    QUEUE_CLEARED = 14
    ALL_QUEUES_CLEARED = 15
    DB_CREATE = 16
    DB_UPDATE = 17
    DB_DELETE = 18
    GARDEN_CREATED = 19
    GARDEN_CONFIGURED = 53
    GARDEN_UPDATED = 20
    GARDEN_REMOVED = 21
    FILE_CREATED = 24
    GARDEN_STARTED = 25
    GARDEN_STOPPED = 26
    GARDEN_UNREACHABLE = 27
    GARDEN_ERROR = 28
    GARDEN_NOT_CONFIGURED = 29
    GARDEN_SYNC = 30
    ENTRY_STARTED = 31
    ENTRY_STOPPED = 32
    JOB_CREATED = 33
    JOB_DELETED = 34
    JOB_PAUSED = 35
    JOB_RESUMED = 36
    PLUGIN_LOGGER_FILE_CHANGE = 37
    RUNNER_STARTED = 38
    RUNNER_STOPPED = 39
    RUNNER_REMOVED = 40
    JOB_UPDATED = 41
    JOB_EXECUTED = 43
    USER_UPDATED = 44
    USERS_IMPORTED = 45
    ROLE_UPDATED = 46
    ROLE_DELETED = 47
    COMMAND_PUBLISHING_BLOCKLIST_SYNC = 48
    COMMAND_PUBLISHING_BLOCKLIST_REMOVE = 49
    COMMAND_PUBLISHING_BLOCKLIST_UPDATE = 50
    TOPIC_CREATED = 54
    TOPIC_UPDATED = 55
    TOPIC_REMOVED = 56
    REPLICATION_CREATED = 57
    REPLICATION_UPDATED = 58

    # Next: 59


class Permissions(Enum):
    READ_ONLY = 1
    OPERATOR = 2
    PLUGIN_ADMIN = 3
    GARDEN_ADMIN = 4


class BaseModel(object):
    schema = None


class Command(BaseModel):
    schema = "CommandSchema"

    COMMAND_TYPES = ("ACTION", "INFO", "EPHEMERAL", "ADMIN", "TEMP")
    OUTPUT_TYPES = ("STRING", "JSON", "XML", "HTML", "JS", "CSS")

    def __init__(
        self,
        name=None,
        description=None,
        parameters=None,
        command_type=None,
        output_type=None,
        schema=None,
        form=None,
        template=None,
        icon_name=None,
        hidden=False,
        metadata=None,
        tags=None,
        topics=None,
        allow_any_kwargs=None,
    ):
        self.name = name
        self.description = description
        self.parameters = parameters or []
        self.command_type = command_type
        self.output_type = output_type
        self.schema = schema
        self.form = form
        self.template = template
        self.icon_name = icon_name
        self.hidden = hidden
        self.metadata = metadata or {}
        self.tags = tags or []
        self.topics = topics or []
        self.allow_any_kwargs = allow_any_kwargs

    def __str__(self):
        return self.name

    def __repr__(self):
        return "<Command: %s>" % self.name

    def parameter_keys(self):
        """Get a list of all Parameter keys

        Returns:
            list[str]: A list containing each Parameter's key attribute
        """
        return [p.key for p in self.parameters]

    def parameter_keys_by_type(self, desired_type):
        """Get a list of all Parameter keys, filtered by Parameter type

        Args:
            desired_type (str): Parameter type

        Returns:
            list[str]: A list containing matching Parameters' key attribute
        """
        keys = []
        for param in self.parameters:
            key = param.keys_by_type(desired_type)
            if key:
                keys.append(key)
        return keys

    def get_parameter_by_key(self, key):
        """Lookup a Parameter using a given key

        Args:
            key (str): The Parameter key to use

        Returns:
            Parameter (Optional): A Parameter with the given key

            If a Parameter with the given key does not exist None will be returned.
        """
        for parameter in self.parameters:
            if parameter.key == key:
                return parameter

        return None

    def has_different_parameters(self, parameters):
        """Determine if parameters differ from the current parameters

        Args:
            parameters (Sequence[Parameter]): Parameter collection for comparison

        Returns:
            bool: True if the given Parameters differ, False if they are identical
        """
        if len(parameters) != len(self.parameters):
            return True

        for parameter in parameters:
            if parameter.key not in self.parameter_keys():
                return True

            current_param = self.get_parameter_by_key(parameter.key)
            if current_param.is_different(parameter):
                return True

        return False


class Instance(BaseModel):
    schema = "InstanceSchema"

    INSTANCE_STATUSES = {
        "INITIALIZING",
        "RUNNING",
        "PAUSED",
        "STOPPED",
        "DEAD",
        "UNRESPONSIVE",
        "STARTING",
        "STOPPING",
        "UNKNOWN",
    }

    def __init__(
        self,
        name=None,
        description=None,
        id=None,  # noqa # shadows built-in
        status=None,
        status_info=None,
        queue_type=None,
        queue_info=None,
        icon_name=None,
        metadata=None,
    ):
        self.name = name
        self.description = description
        self.id = id
        self.status = status.upper() if status else None
        self.status_info = status_info if status_info else StatusInfo()
        self.queue_type = queue_type
        self.queue_info = queue_info or {}
        self.icon_name = icon_name
        self.metadata = metadata or {}

    def __str__(self):
        return self.name

    def __repr__(self):
        return "<Instance: name=%s, status=%s>" % (self.name, self.status)


class Choices(BaseModel):
    schema = "ChoicesSchema"

    TYPES = ("static", "url", "command")
    DISPLAYS = ("select", "typeahead")

    def __init__(
        self, type=None, display=None, value=None, strict=None, details=None  # noqa
    ):
        # parameter 'type' shadows built-in
        self.type = type
        self.strict = strict
        self.value = value
        self.display = display
        self.details = details or {}

    def __str__(self):
        return self.value.__str__()

    def __repr__(self):
        return "<Choices: type=%s, display=%s, value=%s>" % (
            self.type,
            self.display,
            self.value,
        )


class Parameter(BaseModel):
    schema = "ParameterSchema"

    TYPES = (
        "String",
        "Integer",
        "Float",
        "Boolean",
        "Any",
        "Dictionary",
        "Date",
        "DateTime",
        "Bytes",
        "Base64",
    )
    FORM_INPUT_TYPES = ("textarea",)

    def __init__(
        self,
        key=None,
        type=None,  # noqa # shadows built-in
        multi=None,
        display_name=None,
        optional=None,
        default=None,
        description=None,
        choices=None,
        parameters=None,
        nullable=None,
        maximum=None,
        minimum=None,
        regex=None,
        form_input_type=None,
        type_info=None,
        is_kwarg=None,
        model=None,
    ):
        self.key = key
        self.type = type
        self.multi = multi
        self.display_name = display_name
        self.optional = optional
        self.default = default
        self.description = description
        self.choices = choices
        self.parameters = parameters or []
        self.nullable = nullable
        self.maximum = maximum
        self.minimum = minimum
        self.regex = regex
        self.form_input_type = form_input_type
        self.type_info = type_info or {}

        # These are special - they aren't part of the Parameter "API" (they aren't in
        # the serialization schema) but we still need them on this model for consistency
        # when creating Clients - https://github.com/beer-garden/beer-garden/issues/777
        self.is_kwarg = is_kwarg
        self.model = model

    def __str__(self):
        return self.key

    def __repr__(self):
        return "<Parameter: key=%s, type=%s, description=%s>" % (
            self.key,
            self.type,
            self.description,
        )

    def keys_by_type(self, desired_type):
        """Gets all keys by the specified type.

        Since parameters can be nested, this method will also return all keys of all
        nested parameters. The return value is a possibly nested list, where the first
        value of each list is going to be a string, while the next value is a list.

        Args:
            desired_type (str): Desired type

        Returns:
            An empty list if the type does not exist, otherwise it will be a list
            containing at least one entry which is a string, each subsequent entry is a
            nested list with the same structure.
        """
        keys = []
        if self.type == desired_type:
            keys.append(self.key)

        if not self.parameters:
            return keys

        for param in self.parameters:
            nested_keys = param.keys_by_type(desired_type)
            if nested_keys:
                if not keys:
                    keys = [self.key]

                keys.append(nested_keys)
        return keys

    def is_different(self, other):
        if not type(other) is type(self):
            return True

        fields_to_compare = [
            "key",
            "type",
            "type_info",
            "multi",
            "optional",
            "default",
            "nullable",
            "maximum",
            "minimum",
            "regex",
        ]
        for field in fields_to_compare:
            if getattr(self, field) != getattr(other, field):
                return True

        if len(self.parameters) != len(other.parameters):
            return True

        parameter_keys = [p.key for p in self.parameters]
        for parameter in other.parameters:
            if parameter.key not in parameter_keys:
                return True

            current_param = list(
                filter((lambda p: p.key == parameter.key), self.parameters)
            )[0]
            if current_param.is_different(parameter):
                return True

        return False


class StatusHistory(BaseModel):
    schema = "StatusHistorySchema"

    def __init__(self, status=None, heartbeat=None):
        self.status = status
        self.heartbeat = heartbeat

    def __str__(self):
        return "%s:%s" % (
            self.status,
            self.heartbeat,
        )

    def __repr__(self):
        return "<StatusHistory: status=%s, heartbeat=%s>" % (
            self.status,
            self.heartbeat,
        )


class StatusInfo(BaseModel):
    schema = "StatusInfoSchema"

    def __init__(self, heartbeat=None, history=None):
        self.heartbeat = heartbeat
        self.history = history or []

    def set_status_heartbeat(self, status, max_history=None):

        self.heartbeat = datetime.utcnow()
        self.history.append(
            StatusHistory(status=copy.deepcopy(status), heartbeat=self.heartbeat)
        )

        if max_history and max_history > 0 and len(self.history) > max_history:
            self.history = self.history[(max_history * -1) :]

    def __str__(self):
        return self.heartbeat

    def __repr__(self):
        return "<StatusInfo: heartbeat=%s, history=%s>" % (
            self.heartbeat,
            self.history,
        )


class RequestFile(BaseModel):
    schema = "RequestFileSchema"

    def __init__(
        self, storage_type=None, filename=None, id=None  # noqa # shadows built-in
    ):
        self.storage_type = storage_type
        self.filename = filename
        self.id = id  # noqa # shadows built-in

    def __str__(self):
        return self.filename

    def __repr__(self):
        return "<RequestFile: filename=%s, storage_type=%s>" % (
            self.filename,
            self.storage_type,
        )


class File(BaseModel):
    schema = "FileSchema"

    def __init__(
        self,
        id=None,  # noqa # shadows built-in
        owner_id=None,
        owner_type=None,
        updated_at=None,
        file_name=None,
        file_size=None,
        chunks=None,
        chunk_size=None,
        owner=None,
        job=None,
        request=None,
    ):
        self.id = id
        self.owner_id = owner_id
        self.owner_type = owner_type
        self.owner = owner
        self.job = job
        self.request = request
        self.updated_at = updated_at
        self.file_name = file_name
        self.file_size = file_size
        self.chunks = chunks
        self.chunk_size = chunk_size

    def __str__(self):
        return self.file_name

    def __repr__(self):
        return "<File: id=%s, file_name=%s, owner_id=%s>" % (
            self.id,
            self.file_name,
            self.owner_id,
        )


class FileChunk(BaseModel):
    schema = "FileChunkSchema"

    def __init__(
        self,
        id=None,  # noqa # shadows built-in
        file_id=None,
        offset=None,
        data=None,
        owner=None,
    ):
        self.id = id
        self.file_id = file_id
        self.offset = offset
        self.data = data
        self.owner = owner

    def __str__(self):
        return self.data

    def __repr__(self):
        return "<FileChunk: file_id=%s, offset=%s>" % (self.file_id, self.offset)


class FileStatus(BaseModel):
    schema = "FileStatusSchema"

    def __init__(
        self,
        owner_id=None,
        owner_type=None,
        updated_at=None,
        file_name=None,
        file_size=None,
        chunks=None,
        chunk_size=None,
        chunk_id=None,
        file_id=None,
        offset=None,
        data=None,
        valid=None,
        missing_chunks=None,
        expected_max_size=None,
        size_ok=None,
        expected_number_of_chunks=None,
        number_of_chunks=None,
        chunks_ok=None,
        operation_complete=None,
        message=None,
    ):
        # Top-level file info
        self.file_id = file_id
        self.file_name = file_name
        self.file_size = file_size
        self.updated_at = updated_at
        self.chunk_size = chunk_size
        self.chunks = chunks
        self.owner_id = owner_id
        self.owner_type = owner_type
        # Chunk info
        self.chunk_id = chunk_id
        self.offset = offset
        self.data = data
        # Validation metadata
        self.valid = valid
        self.missing_chunks = missing_chunks
        self.expected_number_of_chunks = expected_number_of_chunks
        self.expected_max_size = expected_max_size
        self.number_of_chunks = number_of_chunks
        self.size_ok = size_ok
        self.chunks_ok = chunks_ok
        self.operation_complete = operation_complete
        self.message = message

    def __str__(self):
        return "%s" % self.__dict__

    def __repr__(self):
        return "<FileStatus: %s>" % self.__dict__


class RequestTemplate(BaseModel):
    schema = "RequestTemplateSchema"

    TEMPLATE_FIELDS = [
        "system",
        "system_version",
        "instance_name",
        "namespace",
        "command",
        "command_type",
        "parameters",
        "comment",
        "metadata",
        "output_type",
    ]

    def __init__(
        self,
        system=None,
        system_version=None,
        instance_name=None,
        namespace=None,
        command=None,
        command_type=None,
        parameters=None,
        comment=None,
        metadata=None,
        output_type=None,
    ):
        self.system = system
        self.system_version = system_version
        self.instance_name = instance_name
        self.namespace = namespace
        self.command = command
        self.command_type = command_type
        self.parameters = parameters
        self.comment = comment
        self.metadata = metadata or {}
        self.output_type = output_type

    def __str__(self):
        return self.command

    def __repr__(self):
        return (
            "<RequestTemplate: command=%s, system=%s, system_version=%s, "
            "instance_name=%s, namespace=%s>"
            % (
                self.command,
                self.system,
                self.system_version,
                self.instance_name,
                self.namespace,
            )
        )


class Request(RequestTemplate):
    schema = "RequestSchema"

    STATUS_LIST = (
        "CREATED",
        "RECEIVED",
        "IN_PROGRESS",
        "CANCELED",
        "SUCCESS",
        "ERROR",
        "INVALID",
    )
    COMPLETED_STATUSES = ("CANCELED", "SUCCESS", "ERROR", "INVALID")
    COMMAND_TYPES = ("ACTION", "INFO", "EPHEMERAL", "ADMIN", "TEMP")
    OUTPUT_TYPES = ("STRING", "JSON", "XML", "HTML", "JS", "CSS")

    def __init__(
        self,
        system=None,
        system_version=None,
        instance_name=None,
        namespace=None,
        command=None,
        id=None,  # noqa # shadows built-in
        is_event=None,
        parent=None,
        children=None,
        parameters=None,
        comment=None,
        output=None,
        output_type=None,
        status=None,
        command_type=None,
        created_at=None,
        error_class=None,
        metadata=None,
        hidden=None,
        updated_at=None,
        status_updated_at=None,
        has_parent=None,
        requester=None,
        source_garden=None,
        target_garden=None,
    ):
        super(Request, self).__init__(
            system=system,
            system_version=system_version,
            instance_name=instance_name,
            namespace=namespace,
            command=command,
            command_type=command_type,
            parameters=parameters,
            comment=comment,
            metadata=metadata,
            output_type=output_type,
        )
        self.id = id
        self.is_event = is_event or False
        self.parent = parent
        self.children = children
        self.output = output
        self._status = status
        self.hidden = hidden
        self.created_at = created_at
        self.updated_at = updated_at
        self.status_updated_at = status_updated_at
        self.error_class = error_class
        self.has_parent = has_parent
        self.requester = requester
        self.source_garden = source_garden
        self.target_garden = target_garden

    @classmethod
    def from_template(cls, template, **kwargs):
        """Create a Request instance from a RequestTemplate

        Args:
            template: The RequestTemplate to use
            **kwargs: Optional overrides to use in place of the template's attributes

        Returns:
            The new Request instance
        """
        request_params = {
            k: kwargs.get(k, getattr(template, k))
            for k in RequestTemplate.TEMPLATE_FIELDS
        }
        return Request(**request_params)

    def __repr__(self):
        return (
            "<Request: command=%s, status=%s, system=%s, system_version=%s, "
            "instance_name=%s, namespace=%s>"
            % (
                self.command,
                self.status,
                self.system,
                self.system_version,
                self.instance_name,
                self.namespace,
            )
        )

    @property
    def status(self):
        return self._status

    @status.setter
    def status(self, value):
        self._status = value

    @property
    def is_ephemeral(self):
        return self.command_type and self.command_type.upper() == "EPHEMERAL"

    @property
    def is_json(self):
        return self.output_type and self.output_type.upper() == "JSON"


class System(BaseModel):
    schema = "SystemSchema"

    def __init__(
        self,
        name=None,
        description=None,
        version=None,
        id=None,  # noqa # shadows built-in
        max_instances=None,
        instances=None,
        commands=None,
        icon_name=None,
        display_name=None,
        metadata=None,
        namespace=None,
        local=None,
        template=None,
        groups=None,
        prefix_topic=None,
    ):
        self.name = name
        self.description = description
        self.version = version
        self.id = id
        self.max_instances = max_instances
        self.instances = instances or []
        self.commands = commands or []
        self.icon_name = icon_name
        self.display_name = display_name
        self.metadata = metadata or {}
        self.namespace = namespace
        self.local = local
        self.template = template
        self.groups = groups or []
        self.prefix_topic = prefix_topic

    def __str__(self):
        return "%s:%s-%s" % (self.namespace, self.name, self.version)

    def __repr__(self):
        return "<System: name=%s, version=%s, namespace=%s>" % (
            self.name,
            self.version,
            self.namespace,
        )

    @property
    def instance_names(self):
        return [i.name for i in self.instances]

    def has_instance(self, name):
        """Determine if an instance currently exists in the system

        Args:
            name (str): The instance name

        Returns:
            bool: True if an instance with the given name exists, False otherwise
        """
        return name in self.instance_names

    def get_instance_by_name(self, name, raise_missing=False):
        """Get an instance that currently exists in the system

        Args:
            name (str): The instance name
            raise_missing (bool): If True, raise an exception if an Instance with the
            given name is not found. If False, will return None in that case.

        Returns:
            Instance: The instance if it exists, None otherwise

        Raises:
            ModelError: Instance was not found and raise_missing=True
        """
        for instance in self.instances:
            if instance.name == name:
                return instance

        if raise_missing:
            raise ModelError("Instance not found")

        return None

    def get_instance_by_id(self, id, raise_missing=False):  # noqa # shadows built-in
        """Get an instance that currently exists in the system

        Args:
            id (str): The instance id
            raise_missing (bool): If True, raise an exception if an Instance with the
            given id is not found. If False, will return None in that case.

        Returns:
            Instance: The instance if it exists, None otherwise

        Raises:
            ModelError: Instance was not found and raise_missing=True
        """
        for instance in self.instances:
            if instance.id == id:
                return instance

        if raise_missing:
            raise ModelError("Instance not found")

        return None

    def get_instance(self, name):
        """
        .. deprecated::3.0
           Will be removed in 4.0. Use ``get_instance_by_name`` instead
        """
        _deprecate(
            "Heads up! This method is deprecated, please use get_instance_by_name"
        )
        return self.get_instance_by_name(name)

    def get_command_by_name(self, command_name):
        """Retrieve a particular command from the system

        Args:
            command_name (str): The command name

        Returns:
            Command: The command if it exists, None otherwise
        """
        for command in self.commands:
            if command.name == command_name:
                return command

        return None

    def get_commands_by_tag(self, tag: str):
        """Retrieve a particular commands from the system by Tag

        Args:
            tag (str): The command tag

        Returns:
            Command: The commands if it exists, empty array otherwise
        """
        tag_commands = []
        for command in self.commands:
            if tag in command.tags:
                tag_commands.append(command)

        return tag_commands

    def has_different_commands(self, commands):
        """Check if a set of commands is different than the current commands

        Args:
            commands (Sequence[Command]): Command collection for comparison

        Returns:
            bool: True if the given Commands differ, False if they are identical
        """
        if len(commands) != len(self.commands):
            return True

        for command in commands:
            if command.name not in [c.name for c in self.commands]:
                return True

            current_command = self.get_command_by_name(command.name)

            if current_command.has_different_parameters(command.parameters):
                return True

        return False


class PatchOperation(BaseModel):
    schema = "PatchSchema"

    def __init__(self, operation=None, path=None, value=None):
        self.operation = operation
        self.path = path
        self.value = value

    def __str__(self):
        return "%s, %s, %s" % (self.operation, self.path, self.value)

    def __repr__(self):
        return "<Patch: operation=%s, path=%s, value=%s>" % (
            self.operation,
            self.path,
            self.value,
        )


class LoggingConfig(BaseModel):
    schema = "LoggingConfigSchema"

    LEVELS = ("DEBUG", "INFO", "WARN", "ERROR")
    SUPPORTED_HANDLERS = ("stdout", "file", "logstash")

    DEFAULT_FORMAT = "%(asctime)s - %(name)s - %(levelname)s - %(message)s"
    DEFAULT_HANDLER = {
        "class": "logging.StreamHandler",
        "stream": "ext::/sys.stdout",
        "formatter": "default",
    }

    def __init__(self, level=None, handlers=None, formatters=None, loggers=None):
        self.level = level
        self.handlers = handlers
        self.formatters = formatters
        self._loggers = loggers or {}

    @property
    def handler_names(self):
        if self.handlers:
            return set(self.handlers)
        else:
            return None

    @property
    def formatter_names(self):
        if self.formatters:
            return set(self.formatters)
        else:
            return None

    def get_plugin_log_config(self, **kwargs):
        """Get a specific plugin logging configuration.

        It is possible for different systems to have different logging configurations.
        This method will create the correct plugin logging configuration and return it.
        If a specific logger is not found for a system, then the current logging
        configuration will be returned.

        Keyword Args:
            Identifying information for a system (i.e. system_name)

        Returns:
            The logging configuration for this system
        """
        system_name = kwargs.pop("system_name", None)
        specific_logger = self._loggers.get(system_name, {})

        # If there is no specific logger, then we simply return this object
        # otherwise, we need to construct a new LoggingConfig object with
        # the overrides given in the logger.
        if not specific_logger:
            return self

        level = specific_logger.get("level", self.level)
        handlers = self._generate_handlers(specific_logger.get("handlers"))
        formatters = self._generate_formatters(specific_logger.get("formatters", {}))

        return LoggingConfig(level=level, handlers=handlers, formatters=formatters)

    def _generate_handlers(self, specific_handlers):
        # If we are not given an override for handlers, then we will just
        # assume that we want to use all the handlers given in the current
        # configuration.
        if not specific_handlers:
            return self.handlers

        if isinstance(specific_handlers, list):
            handlers = {}
            for handler_name in specific_handlers:
                handlers[handler_name] = self.handlers[handler_name]
        else:
            return specific_handlers

        return handlers

    def _generate_formatters(self, specific_formatters):
        # If we are not given an override for formatters, then we will just
        # assume that we want to use the formatters given in the current
        # configuration
        if not specific_formatters:
            return self.formatters

        # In case no formatter is provided, we always want a default.
        formatters = {"default": {"format": self.DEFAULT_FORMAT}}
        for formatter_name, format_str in six.iteritems(specific_formatters):
            formatters[formatter_name] = {"format": format_str}

        return formatters

    def __str__(self):
        return "%s, %s, %s" % (self.level, self.handler_names, self.formatter_names)

    def __repr__(self):
        return "<LoggingConfig: level=%s, handlers=%s, formatters=%s" % (
            self.level,
            self.handler_names,
            self.formatter_names,
        )


class Event(BaseModel):
    schema = "EventSchema"

    def __init__(
        self,
        name=None,
        namespace=None,
        garden=None,
        metadata=None,
        timestamp=None,
        payload_type=None,
        payload=None,
        error=None,
        error_message=None,
    ):
        self.name = name
        self.namespace = namespace
        self.garden = garden
        self.metadata = metadata or {}
        self.timestamp = timestamp
        self.payload_type = payload_type
        self.payload = payload
        self.error = error
        self.error_message = error_message

    def __str__(self):
        return "%s: %s" % (self.namespace, self.name)

    def __repr__(self):
        return (
            "<Event: namespace=%s, garden=%s, name=%s, timestamp=%s, error=%s, "
            "error_message=%s, metadata=%s, payload_type=%s, payload=%r>"
            % (
                self.namespace,
                self.garden,
                self.name,
                self.timestamp,
                self.error,
                self.error_message,
                self.metadata,
                self.payload_type,
                self.payload,
            )
        )


class Queue(BaseModel):
    schema = "QueueSchema"

    def __init__(
        self,
        name=None,
        system=None,
        version=None,
        instance=None,
        system_id=None,
        display=None,
        size=None,
    ):
        self.name = name
        self.system = system
        self.version = version
        self.instance = instance
        self.system_id = system_id
        self.display = display
        self.size = size

    def __str__(self):
        return "%s: %s" % (self.name, self.size)

    def __repr__(self):
        return "<Queue: name=%s, size=%s>" % (self.name, self.size)


class UserToken(BaseModel):
    schema = "UserTokenSchema"

    def __init__(
        self,
        id=None,  # noqa # shadows built-in
        uuid=None,
        issued_at=None,
        expires_at=None,
        username=None,
    ):
        self.id = id
        self.uuid = uuid
        self.issued_at = issued_at
        self.expires_at = expires_at
        self.username = username

    def __str__(self):
        return "%s" % self.username

    def __repr__(self):
        return "<UserToken: uuid=%s, issued_at=%s, expires_at=%s, username=%s>" % (
            self.uuid,
            self.issued_at,
            self.expires_at,
            self.username,
        )


class Job(BaseModel):
    TRIGGER_TYPES = {"interval", "date", "cron", "file"}
    STATUS_TYPES = {"RUNNING", "PAUSED"}
    schema = "JobSchema"

    def __init__(
        self,
        id=None,  # noqa # shadows built-in
        name=None,
        trigger_type=None,
        trigger=None,
        request_template=None,
        misfire_grace_time=None,
        coalesce=None,
        next_run_time=None,
        success_count=None,
        error_count=None,
        canceled_count=None,
        skip_count=None,
        status=None,
        max_instances=None,
        timeout=None,
    ):
        self.id = id
        self.name = name
        self.trigger_type = trigger_type
        self.trigger = trigger
        self.request_template = request_template
        self.misfire_grace_time = misfire_grace_time
        self.coalesce = coalesce
        self.next_run_time = next_run_time
        self.success_count = success_count
        self.error_count = error_count
        self.canceled_count = canceled_count
        self.skip_count = skip_count
        self.status = status
        self.max_instances = max_instances
        self.timeout = timeout

    def __str__(self):
        return "%s: %s" % (self.name, self.id)

    def __repr__(self):
        return "<Job: name=%s, id=%s>" % (self.name, self.id)


class DateTrigger(BaseModel):
    schema = "DateTriggerSchema"

    def __init__(self, run_date=None, timezone=None):
        self.run_date = run_date
        self.timezone = timezone

    def __str__(self):
        return repr(self)

    def __repr__(self):
        return "<DateTrigger: run_date=%s>" % self.run_date

    @property
    def scheduler_attributes(self):
        return ["run_date", "timezone"]

    @property
    def scheduler_kwargs(self):
        tz = pytz.timezone(self.timezone)

        return {"timezone": tz, "run_date": tz.localize(self.run_date)}


class IntervalTrigger(BaseModel):
    schema = "IntervalTriggerSchema"

    def __init__(
        self,
        weeks=None,
        days=None,
        hours=None,
        minutes=None,
        seconds=None,
        start_date=None,
        end_date=None,
        timezone=None,
        jitter=None,
        reschedule_on_finish=None,
    ):
        self.weeks = weeks
        self.days = days
        self.hours = hours
        self.minutes = minutes
        self.seconds = seconds
        self.start_date = start_date
        self.end_date = end_date
        self.timezone = timezone
        self.jitter = jitter
        self.reschedule_on_finish = reschedule_on_finish

    def __str__(self):
        return repr(self)

    def __repr__(self):
        return (
            "<IntervalTrigger: weeks=%d, days=%d, hours=%d, "
            "minutes=%d, seconds=%d>"
            % (self.weeks, self.days, self.hours, self.minutes, self.seconds)
        )

    @property
    def scheduler_attributes(self):
        return [
            "weeks",
            "days",
            "hours",
            "minutes",
            "seconds",
            "start_date",
            "end_date",
            "timezone",
            "jitter",
            "reschedule_on_finish",
        ]

    @property
    def scheduler_kwargs(self):
        tz = pytz.timezone(self.timezone)

        kwargs = {key: getattr(self, key) for key in self.scheduler_attributes}
        kwargs.update(
            {
                "timezone": tz,
                "start_date": tz.localize(self.start_date) if self.start_date else None,
                "end_date": tz.localize(self.end_date) if self.end_date else None,
            }
        )

        return kwargs


class CronTrigger(BaseModel):
    schema = "CronTriggerSchema"

    def __init__(
        self,
        year=None,
        month=None,
        day=None,
        week=None,
        day_of_week=None,
        hour=None,
        minute=None,
        second=None,
        start_date=None,
        end_date=None,
        timezone=None,
        jitter=None,
    ):
        self.year = year
        self.month = month
        self.day = day
        self.week = week
        self.day_of_week = day_of_week
        self.hour = hour
        self.minute = minute
        self.second = second
        self.start_date = start_date
        self.end_date = end_date
        self.timezone = timezone
        self.jitter = jitter

    def __str__(self):
        return repr(self)

    def __repr__(self):
        return "<CronTrigger: %s %s %s %s %s>" % (
            self.minute,
            self.hour,
            self.day,
            self.month,
            self.day,
        )

    @property
    def scheduler_attributes(self):
        return [
            "year",
            "month",
            "day",
            "week",
            "day_of_week",
            "hour",
            "minute",
            "second",
            "start_date",
            "end_date",
            "timezone",
            "jitter",
        ]

    @property
    def scheduler_kwargs(self):
        tz = pytz.timezone(self.timezone)

        kwargs = {key: getattr(self, key) for key in self.scheduler_attributes}
        kwargs.update(
            {
                "timezone": tz,
                "start_date": tz.localize(self.start_date) if self.start_date else None,
                "end_date": tz.localize(self.end_date) if self.end_date else None,
            }
        )

        return kwargs


class FileTrigger(BaseModel):
    schema = "FileTriggerSchema"

    def __init__(self, pattern=None, path=None, recursive=None, callbacks=None):
        self.pattern = pattern
        self.path = path
        self.recursive = recursive
        self.callbacks = callbacks

    def __str__(self):
        return repr(self)

    def __repr__(self):
        return "<FileTrigger: %s %s %s %s>" % (
            self.pattern,
            self.path,
            self.recursive,
            self.callbacks,
        )

    @property
    def scheduler_attributes(self):
        return ["pattern", "path", "recursive", "callbacks"]

    @property
    def scheduler_kwargs(self):
        kwargs = {key: getattr(self, key) for key in self.scheduler_attributes}
        kwargs.update(
            {
                "pattern": self.pattern,
                "path": self.path,
                "recursive": self.recursive,
                "callbacks": self.callbacks,
            }
        )

        return kwargs


class Garden(BaseModel):
    schema = "GardenSchema"

    GARDEN_STATUSES = {
        "INITIALIZING",
        "RUNNING",
        "BLOCKED",
        "STOPPED",
        "NOT_CONFIGURED",
        "CONFIGURATION_ERROR",
        "UNREACHABLE",
        "ERROR",
        "UNKNOWN",
    }

    def __init__(
        self,
        id=None,  # noqa # shadows built-in
        name=None,
        status=None,
        status_info=None,
        namespaces=None,
        systems=None,
        connection_type=None,
        receiving_connections=None,
        publishing_connections=None,
        has_parent=None,
        parent=None,
        children=None,
        metadata=None,
        default_user=None,
        shared_users=None,
    ):
        self.id = id
        self.name = name
        self.status = status.upper() if status else None
        self.status_info = status_info if status_info else StatusInfo()
        self.namespaces = namespaces or []
        self.systems = systems or []

        self.connection_type = connection_type
        self.receiving_connections = receiving_connections or []
        self.publishing_connections = publishing_connections or []

        self.has_parent = has_parent
        self.parent = parent
        self.children = children
        self.metadata = metadata or {}

        self.default_user = default_user
        self.shared_users = shared_users

    def __str__(self):
        return "%s" % self.name

    def __repr__(self):
        return (
            "<Garden: garden_name=%s, status=%s, parent=%s, has_parent=%s, "
            "connection_type=%s, receiving_connections=%s, publishing_connections=%s>"
            % (
                self.name,
                self.status,
                self.parent,
                self.has_parent,
                self.connection_type,
                self.receiving_connections,
                self.publishing_connections,
            )
        )


class Connection(BaseModel):
    schema = "ConnectionSchema"

    CONNECTION_STATUSES = {
        "PUBLISHING",
        "RECEIVING",
        "DISABLED"  # Stopped via config or API
        "NOT_CONFIGURED",  # Not enabled in configuration file
        "MISSING_CONFIGURATION",  # Missing configuration file
        "CONFIGURATION_ERROR",  # Unable to load configuration file
        "UNREACHABLE",  # Unable to send message
        "UNRESPONSIVE",  # Haven't seen a message in N timeframe
        "ERROR",  # Error occured, outside of unreachable
        "UNKNOWN",
    }

    def __init__(
        self,
        api=None,
        status=None,
        status_info=None,
        config=None,
    ):
        self.api = api
        self.status = status
        self.status_info = status_info if status_info else StatusInfo()
        self.config = config or {}

    def __str__(self):
        return "%s %s" % (self.api, self.status)

    def __repr__(self):
        return "<Connection: api=%s, status=%s, config=%s>" % (
            self.api,
            self.status,
            self.config,
        )


class Operation(BaseModel):
    schema = "OperationSchema"

    def __init__(
        self,
        model=None,
        model_type=None,
        args=None,
        kwargs=None,
        target_garden_name=None,
        source_garden_name=None,
        source_api=None,
        operation_type=None,
    ):
        self.model = model
        self.model_type = model_type
        self.args = args or []
        self.kwargs = kwargs or {}
        self.target_garden_name = target_garden_name
        self.source_garden_name = source_garden_name
        self.source_api = source_api
        self.operation_type = operation_type

    def __str__(self):
        return "%s" % self.operation_type

    def __repr__(self):
        return (
            "<Operation: operation_type=%s, source_garden_name=%s, "
            "target_garden_name=%s, model_type=%s, model=%s, args=%s, kwargs=%s>"
            % (
                self.operation_type,
                self.source_garden_name,
                self.target_garden_name,
                self.model_type,
                self.model,
                self.args,
                self.kwargs,
            )
        )


class Runner(BaseModel):
    schema = "RunnerSchema"

    def __init__(
        self,
        id=None,  # noqa # shadows built-in
        name=None,
        path=None,
        instance_id=None,
        stopped=None,
        dead=None,
        restart=None,
    ):
        self.id = id
        self.name = name
        self.path = path
        self.instance_id = instance_id
        self.stopped = stopped
        self.dead = dead
        self.restart = restart

    def __str__(self):
        return "%s" % self.name

    def __repr__(self):
        return (
            "<Runner: id=%s, name=%s, path=%s, instance_id=%s, stopped=%s, dead=%s, "
            "restart=%s>"
            % (
                self.id,
                self.name,
                self.path,
                self.instance_id,
                self.stopped,
                self.dead,
                self.restart,
            )
        )


class Resolvable(BaseModel):
    schema = "ResolvableSchema"

    # Resolvable parameter types
    TYPES = ("Base64", "Bytes")

    def __init__(
        self,
        id=None,  # noqa # shadows built-in
        type=None,  # noqa # shadows built-in
        storage=None,
        details=None,
    ):
        self.id = id
        self.type = type
        self.storage = storage
        self.details = details or {}

    def __str__(self):
        return "%s: %s %s" % (self.id, self.type, self.storage)

    def __repr__(self):
        return "<Resolvable: id=%s, type=%s, storage=%s, details=%s>" % (
            self.id,
            self.type,
            self.storage,
            self.details,
        )


class User(BaseModel):
    schema = "UserSchema"

    def __init__(
        self,
        username=None,
        id=None,
        password=None,
        roles=None,
        local_roles=None,
        upstream_roles=None,
        user_alias_mapping=None,
        metadata=None,
        is_remote=False,
        protected=False,
        file_generated=False,
    ):
        self.username = username
        self.id = id
        self.password = password
        self.roles = roles or []
        self.local_roles = local_roles or []
        self.upstream_roles = upstream_roles or []
        self.is_remote = is_remote
        self.user_alias_mapping = user_alias_mapping or []
        self.metadata = metadata or {}
        self.protected = protected
        self.file_generated = file_generated

    def __str__(self):
        return "%s: %s" % (self.username, self.roles)

    def __repr__(self):
        return "<User: username=%s, roles=%s>" % (
            self.username,
            self.roles,
        )

    def __eq__(self, other):
        if not isinstance(other, User):
            # don't attempt to compare against unrelated types
            return NotImplemented

        return (
            self.username == other.username
            and self.roles == other.roles
            and self.upstream_roles == other.upstream_roles
            and self.is_remote == other.is_remote
            and self.user_alias_mapping == other.user_alias_mapping
            and self.protected == other.protected
            and self.file_generated == other.file_generated
        )


class Role(BaseModel):
    schema = "RoleSchema"

    # TODO: REMOVE after DB model Updated with Permissions enum
    PERMISSION_TYPES = {
        "GARDEN_ADMIN",
        "PLUGIN_ADMIN",
        "OPERATOR",
        "READ_ONLY",  # Default value if not role is provided
    }

    def __init__(
        self,
        name,
        permission=None,
        description=None,
        id=None,
        scope_gardens=None,
        scope_namespaces=None,
        scope_systems=None,
        scope_instances=None,
        scope_versions=None,
        scope_commands=None,
        protected=False,
        file_generated=False,
    ):
        self.name = name
        self.permission = permission or Permissions.READ_ONLY.name
        self.description = description
        self.id = id
        self.scope_gardens = scope_gardens or []
        self.scope_namespaces = scope_namespaces or []
        self.scope_systems = scope_systems or []
        self.scope_instances = scope_instances or []
        self.scope_versions = scope_versions or []
        self.scope_commands = scope_commands or []
        self.protected = protected
        self.file_generated = file_generated

    def __str__(self):
        return "%s" % (self.name)

    def __repr__(self):
        return (
            "<Role: id=%s, name=%s, description=%s, permission=%s, scope_garden=%s, "
            "scope_namespaces=%s, scope_systems=%s, scope_instances=%s, "
            "scope_versions=%s, scope_commands=%s>"
        ) % (
            self.id,
            self.name,
            self.description,
            self.permission,
            self.scope_gardens,
            self.scope_namespaces,
            self.scope_systems,
            self.scope_instances,
            self.scope_versions,
            self.scope_commands,
        )

    def __eq__(self, other):
        if not isinstance(other, Role):
            # don't attempt to compare against unrelated types
            return NotImplemented

        return (
            self.name == other.name
            and self.description == other.description
            and self.permission == other.permission
            and self.scope_gardens == other.scope_gardens
            and self.scope_namespaces == other.scope_namespaces
            and self.scope_systems == other.scope_systems
            and self.scope_instances == other.scope_instances
            and self.scope_versions == other.scope_versions
            and self.scope_commands == other.scope_commands
        )


class UpstreamRole(Role):
    schema = "UpstreamRoleSchema"


class AliasUserMap(BaseModel):
    schema = "AliasUserMapSchema"

    def __init__(self, target_garden, username):
        self.target_garden = target_garden
        self.username = username


class Subscriber(BaseModel):
    schema = "SubscriberSchema"

    def __init__(
        self,
        garden=None,
        namespace=None,
        system=None,
        version=None,
        instance=None,
        command=None,
        subscriber_type=None,
        consumer_count=0,
    ):
        self.garden = garden
        self.namespace = namespace
        self.system = system
        self.version = version
        self.instance = instance
        self.command = command
        self.subscriber_type = subscriber_type or "DYNAMIC"
        self.consumer_count = consumer_count

    def __str__(self):
        return "%s" % self.__dict__

    def __repr__(self):
        return (
            "<Subscriber: garden=%s, namespace=%s, system=%s, version=%s, instance=%s, "
            "command=%s, subscriber_type=%s, consumer_count=%s>"
            % (
                self.garden,
                self.namespace,
                self.system,
                self.version,
                self.instance,
                self.command,
                self.subscriber_type,
                self.consumer_count,
            )
        )

    def __eq__(self, other):
        if not isinstance(other, Subscriber):
            # don't attempt to compare against unrelated types
            return NotImplemented

        return (
            self.garden == other.garden
            and self.namespace == other.namespace
            and self.system == other.system
            and self.version == other.version
            and self.instance == other.instance
            and self.command == other.command
            and self.subscriber_type == other.subscriber_type
        )


class Topic(BaseModel):
    schema = "TopicSchema"

    def __init__(
        self, id=None, name=None, subscribers=None, publisher_count=0
    ):  # noqa # shadows built-in
        self.id = id
        self.name = name
        self.subscribers = subscribers or []
        self.publisher_count = publisher_count

    def __str__(self):
        return "%s: %s" % (self.name, [str(s) for s in self.subscribers])

    def __repr__(self):
        return "<Topic: name=%s, subscribers=%s, publisher_count=%s>" % (
            self.name,
            self.subscribers,
<<<<<<< HEAD
            self.publisher_count,
=======
        )


class Replication(BaseModel):
    schema = "ReplicationSchema"

    def __init__(self, id=None, replication_id=None, expires_at=None):
        self.id = id
        self.replication_id = replication_id
        self.expires_at = expires_at

    def __str__(self):
        return "%s:%s" % (self.replication_id, self.expires_at)

    def __repr__(self):
        return "<Replication: replication_id=%s, expires_at=%s>" % (
            self.replication_id,
            self.expires_at,
>>>>>>> 554d7258
        )<|MERGE_RESOLUTION|>--- conflicted
+++ resolved
@@ -1893,9 +1893,7 @@
         return "<Topic: name=%s, subscribers=%s, publisher_count=%s>" % (
             self.name,
             self.subscribers,
-<<<<<<< HEAD
             self.publisher_count,
-=======
         )
 
 
@@ -1914,5 +1912,4 @@
         return "<Replication: replication_id=%s, expires_at=%s>" % (
             self.replication_id,
             self.expires_at,
->>>>>>> 554d7258
         )