--- conflicted
+++ resolved
@@ -29,14 +29,11 @@
     Resolvable,
     Runner,
     System,
-<<<<<<< HEAD
     User,
     UserToken,
     Role,
-=======
     Subscriber,
     Topic,
->>>>>>> 15d2becc
 )
 
 
