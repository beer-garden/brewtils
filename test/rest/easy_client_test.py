# -*- coding: utf-8 -*-

import unittest
import warnings

import pytest
import requests.exceptions
from mock import ANY, Mock, patch

from brewtils.errors import (
    FetchError,
    ValidationError,
    SaveError,
    DeleteError,
    RestConnectionError,
    NotFoundError,
    ConflictError,
    RestError,
    WaitExceededError,
)
from brewtils.models import System
from brewtils.rest.easy_client import EasyClient, BrewmasterEasyClient


class TestEasyClient(object):

    @pytest.fixture
    def parser(self):
        return Mock()

    @pytest.fixture
    def rest_client(self):
        return Mock()

    @pytest.fixture
    def client(self, parser, rest_client):
        client = EasyClient(
            host='localhost', port='3000', api_version=1, parser=parser
        )
        client.client = rest_client
        return client

    @pytest.fixture
    def success(self):
        return Mock(ok=True, status_code=200, json=Mock(return_value='payload'))

    @pytest.fixture
    def client_error(self):
        return Mock(ok=False, status_code=400, json=Mock(return_value='payload'))

    @pytest.fixture
    def not_found(self):
        return Mock(ok=False, status_code=404, json=Mock(return_value='payload'))

    @pytest.fixture
    def wait_exceeded(self):
        return Mock(ok=False, status_code=408, json=Mock(return_value='payload'))

    @pytest.fixture
    def conflict(self):
        return Mock(ok=False, status_code=409, json=Mock(return_value='payload'))

    @pytest.fixture
    def server_error(self):
        return Mock(ok=False, status_code=500, json=Mock(return_value='payload'))

    @pytest.fixture
    def connection_error(self):
        return Mock(ok=False, status_code=503, json=Mock(return_value='payload'))

    def test_connect(self, client):
        assert client.can_connect()

    def test_connect_fail(self, client, rest_client):
        rest_client.get_config.side_effect = requests.exceptions.ConnectionError
        assert not client.can_connect()

    def test_connect_error(self, client, rest_client):
        rest_client.get_config.side_effect = requests.exceptions.SSLError
        with pytest.raises(requests.exceptions.SSLError):
            client.can_connect()

    def test_get_version(self, client, rest_client, success):
        rest_client.get_version.return_value = success
        assert client.get_version() == success

    def test_get_version_error(self, client, rest_client, server_error):
        rest_client.get_version.return_value = server_error
        with pytest.raises(FetchError):
            client.get_version()

    def test_get_logging_config(self, client, rest_client, parser, success):
        rest_client.get_logging_config.return_value = success

        output = client.get_logging_config('system')
        parser.parse_logging_config.assert_called_with(success.json.return_value)
        assert output == parser.parse_logging_config.return_value


class EasyClientTest(unittest.TestCase):
    def setUp(self):
        self.parser = Mock()
        self.client = EasyClient(
            host="localhost", port="3000", api_version=1, parser=self.parser
        )
        self.fake_success_response = Mock(
            ok=True, status_code=200, json=Mock(return_value="payload")
        )
        self.fake_client_error_response = Mock(
            ok=False, status_code=400, json=Mock(return_value="payload")
        )
        self.fake_not_found_error_response = Mock(
            ok=False, status_code=404, json=Mock(return_value="payload")
        )
        self.fake_wait_exceeded_response = Mock(
            ok=False, status_code=408, json=Mock(return_value="payload")
        )
        self.fake_conflict_error_response = Mock(
            ok=False, status_code=409, json=Mock(return_value="payload")
        )
        self.fake_server_error_response = Mock(
            ok=False, status_code=500, json=Mock(return_value="payload")
        )
        self.fake_connection_error_response = Mock(
            ok=False, status_code=503, json=Mock(return_value="payload")
        )

<<<<<<< HEAD
    @patch("brewtils.rest.client.RestClient.get_config", Mock())
    def test_can_connect_success(self):
        self.assertTrue(self.client.can_connect())

    @patch("brewtils.rest.client.RestClient.get_config")
    def test_can_connect_failure(self, get_mock):
        get_mock.side_effect = requests.exceptions.ConnectionError
        self.assertFalse(self.client.can_connect())

    @patch("brewtils.rest.client.RestClient.get_config")
    def test_can_connect_error(self, get_mock):
        get_mock.side_effect = requests.exceptions.SSLError
        self.assertRaises(requests.exceptions.SSLError, self.client.can_connect)

    @patch("brewtils.rest.client.RestClient.get_version")
    def test_get_version(self, mock_get):
        mock_get.return_value = self.fake_success_response

        self.assertEqual(self.fake_success_response, self.client.get_version())
        mock_get.assert_called()

    @patch("brewtils.rest.client.RestClient.get_version")
    def test_get_version_error(self, mock_get):
        mock_get.return_value = self.fake_server_error_response

        self.assertRaises(FetchError, self.client.get_version)
        mock_get.assert_called()

    @patch("brewtils.rest.client.RestClient.get_version")
    def test_get_version_connection_error(self, request_mock):
        request_mock.return_value = self.fake_connection_error_response
        self.assertRaises(RestConnectionError, self.client.get_version)

    @patch("brewtils.rest.client.RestClient.get_logging_config")
    def test_get_logging_config(self, mock_get):
        mock_get.return_value = self.fake_success_response
        self.parser.parse_logging_config = Mock(return_value="logging_config")

        self.assertEqual(
            "logging_config", self.client.get_logging_config("system_name")
        )
        self.parser.parse_logging_config.assert_called_with("payload")
        mock_get.assert_called()

    @patch("brewtils.rest.client.RestClient.get_logging_config")
=======
    @patch('brewtils.rest.client.RestClient.get_logging_config')
>>>>>>> fc78e2fa
    def test_get_logging_config_connection_error(self, request_mock):
        request_mock.return_value = self.fake_connection_error_response
        self.assertRaises(
            RestConnectionError, self.client.get_logging_config, "system_name"
        )

    # Find systems
    @patch("brewtils.rest.client.RestClient.get_systems")
    def test_find_systems_call_get_systems(self, mock_get):
        mock_get.return_value = self.fake_success_response
        self.client.find_systems()
        mock_get.assert_called()

    @patch("brewtils.rest.client.RestClient.get_systems")
    def test_find_systems_with_params_get_systems(self, mock_get):
        mock_get.return_value = self.fake_success_response
        self.client.find_systems(name="foo")
        mock_get.assert_called_with(name="foo")

    @patch("brewtils.rest.client.RestClient.get_systems")
    def test_find_systems_server_error(self, mock_get):
        mock_get.return_value = self.fake_server_error_response
        self.assertRaises(FetchError, self.client.find_systems)

    @patch("brewtils.rest.client.RestClient.get_systems")
    def test_find_systems_connection_error(self, request_mock):
        request_mock.return_value = self.fake_connection_error_response
        self.assertRaises(RestConnectionError, self.client.find_systems)

    @patch("brewtils.rest.client.RestClient.get_systems")
    def test_find_systems_call_parser(self, mock_get):
        mock_get.return_value = self.fake_success_response
        self.client.find_systems()
        self.parser.parse_system.assert_called_with("payload", many=True)

    @patch("brewtils.rest.easy_client.EasyClient._find_system_by_id")
    def test_find_unique_system_by_id(self, find_mock):
        system_mock = Mock()
        find_mock.return_value = system_mock

        self.assertEqual(system_mock, self.client.find_unique_system(id="id"))
        find_mock.assert_called_with("id")

    def test_find_unique_system_none(self):
        self.client.find_systems = Mock(return_value=None)
        self.assertIsNone(self.client.find_unique_system())

    def test_find_unique_system_one(self):
        self.client.find_systems = Mock(return_value=["system1"])
        self.assertEqual("system1", self.client.find_unique_system())

    def test_find_unique_system_multiple(self):
        self.client.find_systems = Mock(return_value=["system1", "system2"])
        self.assertRaises(FetchError, self.client.find_unique_system)

    @patch("brewtils.rest.client.RestClient.get_system")
    def test_find_system_by_id(self, mock_get):
        mock_get.return_value = self.fake_success_response
        self.parser.parse_system = Mock(return_value="system")

        self.assertEqual(self.client._find_system_by_id("id", foo="bar"), "system")
        self.parser.parse_system.assert_called_with("payload")
        mock_get.assert_called_with("id", foo="bar")

    @patch("brewtils.rest.client.RestClient.get_system")
    def test_find_system_by_id_404(self, mock_get):
        mock_get.return_value = self.fake_not_found_error_response

        self.assertIsNone(self.client._find_system_by_id("id", foo="bar"))
        mock_get.assert_called_with("id", foo="bar")

    @patch("brewtils.rest.client.RestClient.get_system")
    def test_find_system_by_id_server_error(self, mock_get):
        mock_get.return_value = self.fake_server_error_response

        self.assertRaises(FetchError, self.client._find_system_by_id, "id")
        mock_get.assert_called_with("id")

    @patch("brewtils.rest.client.RestClient.get_system")
    def test_find_system_by_id_connection_error(self, request_mock):
        request_mock.return_value = self.fake_connection_error_response
        self.assertRaises(RestConnectionError, self.client._find_system_by_id, "id")

    # Create system
    @patch("brewtils.rest.client.RestClient.post_systems")
    def test_create_system(self, mock_post):
        mock_post.return_value = self.fake_success_response
        self.parser.serialize_system = Mock(return_value="json_system")
        self.parser.parse_system = Mock(return_value="system_response")

        self.assertEqual("system_response", self.client.create_system("system"))
        self.parser.serialize_system.assert_called_with("system")
        self.parser.parse_system.assert_called_with("payload")

    @patch("brewtils.rest.client.RestClient.post_systems")
    def test_create_system_client_error(self, mock_post):
        mock_post.return_value = self.fake_client_error_response
        self.assertRaises(ValidationError, self.client.create_system, "system")

    @patch("brewtils.rest.client.RestClient.post_systems")
    def test_create_system_server_error(self, mock_post):
        mock_post.return_value = self.fake_server_error_response
        self.assertRaises(SaveError, self.client.create_system, "system")

    @patch("brewtils.rest.client.RestClient.post_systems")
    def test_create_system_connection_error(self, request_mock):
        request_mock.return_value = self.fake_connection_error_response
        self.assertRaises(RestConnectionError, self.client.create_system, "system")

    # Update request
    @patch("brewtils.rest.client.RestClient.patch_system")
    def test_update_system(self, mock_patch):
        mock_patch.return_value = self.fake_success_response
        self.parser.serialize_command = Mock(return_value="new_commands")

        self.client.update_system("id", new_commands="new_commands")
        self.parser.parse_system.assert_called_with("payload")
        self.assertEqual(1, mock_patch.call_count)
        payload = mock_patch.call_args[0][1]
        self.assertNotEqual(-1, payload.find("new_commands"))

    @patch("brewtils.rest.easy_client.PatchOperation")
    @patch("brewtils.rest.client.RestClient.patch_system")
    def test_update_system_metadata(self, mock_patch, MockPatch):
        MockPatch.return_value = "patch"
        mock_patch.return_value = self.fake_success_response
        metadata = {"foo": "bar"}

        self.client.update_system("id", new_commands=None, metadata=metadata)
        MockPatch.assert_called_with("update", "/metadata", {"foo": "bar"})
        self.parser.serialize_patch.assert_called_with(["patch"], many=True)
        self.parser.parse_system.assert_called_with("payload")

    @patch("brewtils.rest.easy_client.PatchOperation")
    @patch("brewtils.rest.client.RestClient.patch_system")
    def test_update_system_kwargs(self, mock_patch, MockPatch):
        MockPatch.return_value = "patch"
        mock_patch.return_value = self.fake_success_response

        self.client.update_system("id", new_commands=None, display_name="foo")
        MockPatch.assert_called_with("replace", "/display_name", "foo")
        self.parser.serialize_patch.assert_called_with(["patch"], many=True)
        self.parser.parse_system.assert_called_with("payload")

    @patch("brewtils.rest.client.RestClient.patch_system")
    def test_update_system_client_error(self, mock_patch):
        mock_patch.return_value = self.fake_client_error_response

        self.assertRaises(ValidationError, self.client.update_system, "id")
        mock_patch.assert_called_once_with("id", ANY)

    @patch("brewtils.rest.client.RestClient.patch_system")
    def test_update_system_invalid_id(self, mock_patch):
        mock_patch.return_value = self.fake_not_found_error_response

        self.assertRaises(NotFoundError, self.client.update_system, "id")
        mock_patch.assert_called_once_with("id", ANY)

    @patch("brewtils.rest.client.RestClient.patch_system")
    def test_update_system_conflict(self, mock_patch):
        mock_patch.return_value = self.fake_conflict_error_response

        self.assertRaises(ConflictError, self.client.update_system, "id")
        mock_patch.assert_called_once_with("id", ANY)

    @patch("brewtils.rest.client.RestClient.patch_system")
    def test_update_system_server_error(self, mock_patch):
        mock_patch.return_value = self.fake_server_error_response

        self.assertRaises(SaveError, self.client.update_system, "id")
        mock_patch.assert_called_once_with("id", ANY)

    @patch("brewtils.rest.client.RestClient.patch_system")
    def test_update_system_connection_error(self, request_mock):
        request_mock.return_value = self.fake_connection_error_response
        self.assertRaises(RestConnectionError, self.client.update_system, "system")

    # Remove system
    @patch("brewtils.rest.easy_client.EasyClient._remove_system_by_id")
    @patch("brewtils.rest.easy_client.EasyClient.find_unique_system")
    def test_remove_system(self, find_mock, remove_mock):
        find_mock.return_value = System(id="id")
        remove_mock.return_value = "delete_response"

        self.assertEqual(
            "delete_response", self.client.remove_system(search="search params")
        )
        find_mock.assert_called_once_with(search="search params")
        remove_mock.assert_called_once_with("id")

    @patch("brewtils.rest.easy_client.EasyClient._remove_system_by_id")
    @patch("brewtils.rest.easy_client.EasyClient.find_unique_system")
    def test_remove_system_none_found(self, find_mock, remove_mock):
        find_mock.return_value = None

        self.assertRaises(FetchError, self.client.remove_system, search="search params")
        self.assertFalse(remove_mock.called)
        find_mock.assert_called_once_with(search="search params")

    @patch("brewtils.rest.client.RestClient.delete_system")
    def test_remove_system_by_id(self, mock_delete):
        mock_delete.return_value = self.fake_success_response

        self.assertTrue(self.client._remove_system_by_id("foo"))
        mock_delete.assert_called_with("foo")

    @patch("brewtils.rest.client.RestClient.delete_system")
    def test_remove_system_by_id_client_error(self, mock_remove):
        mock_remove.return_value = self.fake_client_error_response
        self.assertRaises(ValidationError, self.client._remove_system_by_id, "foo")

    @patch("brewtils.rest.client.RestClient.delete_system")
    def test_remove_system_by_id_server_error(self, mock_remove):
        mock_remove.return_value = self.fake_server_error_response
        self.assertRaises(DeleteError, self.client._remove_system_by_id, "foo")

    @patch("brewtils.rest.client.RestClient.delete_system")
    def test_remove_system_by_id_connection_error(self, request_mock):
        request_mock.return_value = self.fake_connection_error_response
        self.assertRaises(RestConnectionError, self.client._remove_system_by_id, "foo")

    def test_remove_system_by_id_none(self):
        self.assertRaises(DeleteError, self.client._remove_system_by_id, None)

    # Initialize instance
    @patch("brewtils.rest.client.RestClient.patch_instance")
    def test_initialize_instance(self, request_mock):
        request_mock.return_value = self.fake_success_response

        self.client.initialize_instance("id")
        self.assertTrue(self.parser.parse_instance.called)
        request_mock.assert_called_once_with("id", ANY)

    @patch("brewtils.rest.client.RestClient.patch_instance")
    def test_initialize_instance_client_error(self, request_mock):
        request_mock.return_value = self.fake_client_error_response

        self.assertRaises(ValidationError, self.client.initialize_instance, "id")
        self.assertFalse(self.parser.parse_instance.called)
        request_mock.assert_called_once_with("id", ANY)

    @patch("brewtils.rest.client.RestClient.patch_instance")
    def test_initialize_instance_server_error(self, request_mock):
        request_mock.return_value = self.fake_server_error_response

        self.assertRaises(SaveError, self.client.initialize_instance, "id")
        self.assertFalse(self.parser.parse_instance.called)
        request_mock.assert_called_once_with("id", ANY)

    @patch("brewtils.rest.client.RestClient.patch_instance")
    def test_initialize_instance_connection_error(self, request_mock):
        request_mock.return_value = self.fake_connection_error_response
        self.assertRaises(RestConnectionError, self.client.initialize_instance, "id")

    @patch("brewtils.rest.client.RestClient.get_instance")
    def test_get_instance_status(self, request_mock):
        request_mock.return_value = self.fake_success_response

        self.client.get_instance_status("id")
        self.assertTrue(self.parser.parse_instance.called)
        request_mock.assert_called_once_with("id")

    @patch("brewtils.rest.client.RestClient.get_instance")
    def test_get_instance_status_client_error(self, request_mock):
        request_mock.return_value = self.fake_client_error_response

        self.assertRaises(ValidationError, self.client.get_instance_status, "id")
        self.assertFalse(self.parser.parse_instance.called)
        request_mock.assert_called_once_with("id")

    @patch("brewtils.rest.client.RestClient.get_instance")
    def test_get_instance_status_server_error(self, request_mock):
        request_mock.return_value = self.fake_server_error_response

        self.assertRaises(FetchError, self.client.get_instance_status, "id")
        self.assertFalse(self.parser.parse_instance.called)
        request_mock.assert_called_once_with("id")

    @patch("brewtils.rest.client.RestClient.get_instance")
    def test_get_instance_connection_error(self, request_mock):
        request_mock.return_value = self.fake_connection_error_response
        self.assertRaises(RestConnectionError, self.client.get_instance_status, "id")

    @patch("brewtils.rest.client.RestClient.patch_instance")
    def test_update_instance_status(self, request_mock):
        request_mock.return_value = self.fake_success_response

        self.client.update_instance_status("id", "status")
        self.assertTrue(self.parser.parse_instance.called)
        request_mock.assert_called_once_with("id", ANY)

    @patch("brewtils.rest.client.RestClient.patch_instance")
    def test_update_instance_status_client_error(self, request_mock):
        request_mock.return_value = self.fake_client_error_response

        self.assertRaises(
            ValidationError, self.client.update_instance_status, "id", "status"
        )
        self.assertFalse(self.parser.parse_instance.called)
        request_mock.assert_called_once_with("id", ANY)

    @patch("brewtils.rest.client.RestClient.patch_instance")
    def test_update_instance_status_server_error(self, request_mock):
        request_mock.return_value = self.fake_server_error_response

        self.assertRaises(SaveError, self.client.update_instance_status, "id", "status")
        self.assertFalse(self.parser.parse_instance.called)
        request_mock.assert_called_once_with("id", ANY)

    @patch("brewtils.rest.client.RestClient.patch_instance")
    def test_update_instance_connection_error(self, request_mock):
        request_mock.return_value = self.fake_connection_error_response
        self.assertRaises(
            RestConnectionError, self.client.update_instance_status, "id", "status"
        )

    # Instance heartbeat
    @patch("brewtils.rest.client.RestClient.patch_instance")
    def test_instance_heartbeat(self, request_mock):
        request_mock.return_value = self.fake_success_response

        self.assertTrue(self.client.instance_heartbeat("id"))
        request_mock.assert_called_once_with("id", ANY)

    @patch("brewtils.rest.client.RestClient.patch_instance")
    def test_instance_heartbeat_client_error(self, request_mock):
        request_mock.return_value = self.fake_client_error_response

        self.assertRaises(ValidationError, self.client.instance_heartbeat, "id")
        request_mock.assert_called_once_with("id", ANY)

    @patch("brewtils.rest.client.RestClient.patch_instance")
    def test_instance_heartbeat_server_error(self, request_mock):
        request_mock.return_value = self.fake_server_error_response

        self.assertRaises(SaveError, self.client.instance_heartbeat, "id")
        request_mock.assert_called_once_with("id", ANY)

    @patch("brewtils.rest.client.RestClient.patch_instance")
    def test_instance_heartbeat_connection_error(self, request_mock):
        request_mock.return_value = self.fake_connection_error_response
        self.assertRaises(RestConnectionError, self.client.instance_heartbeat, "id")

    @patch("brewtils.rest.client.RestClient.delete_instance")
    def test_remove_instance(self, mock_delete):
        mock_delete.return_value = self.fake_success_response

        self.assertTrue(self.client.remove_instance("foo"))
        mock_delete.assert_called_with("foo")

    @patch("brewtils.rest.client.RestClient.delete_instance")
    def test_remove_instance_client_error(self, mock_remove):
        mock_remove.return_value = self.fake_client_error_response
        self.assertRaises(ValidationError, self.client.remove_instance, "foo")

    @patch("brewtils.rest.client.RestClient.delete_instance")
    def test_remove_instance_server_error(self, mock_remove):
        mock_remove.return_value = self.fake_server_error_response
        self.assertRaises(DeleteError, self.client.remove_instance, "foo")

    @patch("brewtils.rest.client.RestClient.delete_instance")
    def test_remove_instance_connection_error(self, request_mock):
        request_mock.return_value = self.fake_connection_error_response
        self.assertRaises(RestConnectionError, self.client.remove_instance, "foo")

    def test_remove_instance_none(self):
        self.assertRaises(DeleteError, self.client.remove_instance, None)

    # Find requests
    @patch("brewtils.rest.easy_client.EasyClient._find_request_by_id")
    def test_find_unique_request_by_id(self, find_mock):
        self.client.find_unique_request(id="id")
        find_mock.assert_called_with("id")

    def test_find_unique_request_none(self):
        self.client.find_requests = Mock(return_value=None)
        self.assertIsNone(self.client.find_unique_request())

    def test_find_unique_request_one(self):
        self.client.find_requests = Mock(return_value=["request1"])
        self.assertEqual("request1", self.client.find_unique_request())

    def test_find_unique_request_multiple(self):
        self.client.find_requests = Mock(return_value=["request1", "request2"])
        self.assertRaises(FetchError, self.client.find_unique_request)

    @patch("brewtils.rest.client.RestClient.get_requests")
    def test_find_requests(self, mock_get):
        mock_get.return_value = self.fake_success_response
        self.parser.parse_request = Mock(return_value="request")

        self.assertEqual("request", self.client.find_requests(search="params"))
        self.parser.parse_request.assert_called_with("payload", many=True)
        mock_get.assert_called_with(search="params")

    @patch("brewtils.rest.client.RestClient.get_requests")
    def test_find_requests_error(self, mock_get):
        mock_get.return_value = self.fake_server_error_response

        self.assertRaises(FetchError, self.client.find_requests, search="params")
        mock_get.assert_called_with(search="params")

    @patch("brewtils.rest.client.RestClient.get_requests")
    def test_find_requests_connection_error(self, request_mock):
        request_mock.return_value = self.fake_connection_error_response
        self.assertRaises(
            RestConnectionError, self.client.find_requests, search="params"
        )

    @patch("brewtils.rest.client.RestClient.get_request")
    def test_find_request_by_id(self, mock_get):
        mock_get.return_value = self.fake_success_response
        self.parser.parse_request = Mock(return_value="request")

        self.assertEqual(self.client._find_request_by_id("id"), "request")
        self.parser.parse_request.assert_called_with("payload")
        mock_get.assert_called_with("id")

    @patch("brewtils.rest.client.RestClient.get_request")
    def test_find_request_by_id_404(self, mock_get):
        mock_get.return_value = self.fake_not_found_error_response

        self.assertIsNone(self.client._find_request_by_id("id"))
        mock_get.assert_called_with("id")

    @patch("brewtils.rest.client.RestClient.get_request")
    def test_find_request_by_id_server_error(self, mock_get):
        mock_get.return_value = self.fake_server_error_response

        self.assertRaises(FetchError, self.client._find_request_by_id, "id")
        mock_get.assert_called_with("id")

    @patch("brewtils.rest.client.RestClient.get_request")
    def test_find_request_by_id_connection_error(self, request_mock):
        request_mock.return_value = self.fake_connection_error_response
        self.assertRaises(RestConnectionError, self.client._find_request_by_id, "id")

    # Create request
    @patch("brewtils.rest.client.RestClient.post_requests")
    def test_create_request(self, mock_post):
        mock_post.return_value = self.fake_success_response
        self.parser.serialize_request = Mock(return_value="json_request")
        self.parser.parse_request = Mock(return_value="request_response")

        self.assertEqual("request_response", self.client.create_request("request"))
        self.parser.serialize_request.assert_called_with("request")
        self.parser.parse_request.assert_called_with("payload")

    @patch("brewtils.rest.client.RestClient.post_requests")
    def test_create_request_errors(self, mock_post):
        mock_post.return_value = self.fake_client_error_response
        self.assertRaises(ValidationError, self.client.create_request, "request")

        mock_post.return_value = self.fake_wait_exceeded_response
        self.assertRaises(WaitExceededError, self.client.create_request, "request")

        mock_post.return_value = self.fake_server_error_response
        self.assertRaises(SaveError, self.client.create_request, "request")

        mock_post.return_value = self.fake_connection_error_response
        self.assertRaises(RestConnectionError, self.client.create_request, "request")

    # Update request
    @patch("brewtils.rest.client.RestClient.patch_request")
    def test_update_request(self, request_mock):
        request_mock.return_value = self.fake_success_response

        self.client.update_request(
            "id", status="new_status", output="new_output", error_class="ValueError"
        )
        self.parser.parse_request.assert_called_with("payload")
        self.assertEqual(1, request_mock.call_count)
        payload = request_mock.call_args[0][1]
        self.assertNotEqual(-1, payload.find("new_status"))
        self.assertNotEqual(-1, payload.find("new_output"))
        self.assertNotEqual(-1, payload.find("ValueError"))

    @patch("brewtils.rest.client.RestClient.patch_request")
    def test_update_request_client_error(self, request_mock):
        request_mock.return_value = self.fake_client_error_response

        self.assertRaises(ValidationError, self.client.update_request, "id")
        request_mock.assert_called_once_with("id", ANY)

    @patch("brewtils.rest.client.RestClient.patch_request")
    def test_update_request_server_error(self, request_mock):
        request_mock.return_value = self.fake_server_error_response

        self.assertRaises(SaveError, self.client.update_request, "id")
        request_mock.assert_called_once_with("id", ANY)

    @patch("brewtils.rest.client.RestClient.patch_request")
    def test_update_request_connection_error(self, request_mock):
        request_mock.return_value = self.fake_connection_error_response
        self.assertRaises(RestConnectionError, self.client.update_request, "id")

    # Publish Event
    @patch("brewtils.rest.client.RestClient.post_event")
    def test_publish_event(self, mock_post):
        mock_post.return_value = self.fake_success_response
        self.assertTrue(self.client.publish_event(Mock()))

    @patch("brewtils.rest.client.RestClient.post_event")
    def test_publish_event_errors(self, mock_post):
        mock_post.return_value = self.fake_client_error_response
        self.assertRaises(ValidationError, self.client.publish_event, "system")

        mock_post.return_value = self.fake_server_error_response
        self.assertRaises(RestError, self.client.publish_event, "system")

        mock_post.return_value = self.fake_connection_error_response
        self.assertRaises(RestConnectionError, self.client.publish_event, "system")

    # Queues
    @patch("brewtils.rest.client.RestClient.get_queues")
    def test_get_queues(self, mock_get):
        mock_get.return_value = self.fake_success_response
        self.client.get_queues()
        self.assertTrue(self.parser.parse_queue.called)

    @patch("brewtils.rest.client.RestClient.get_queues")
    def test_get_queues_errors(self, mock_get):
        mock_get.return_value = self.fake_client_error_response
        self.assertRaises(ValidationError, self.client.get_queues)

        mock_get.return_value = self.fake_server_error_response
        self.assertRaises(RestError, self.client.get_queues)

        mock_get.return_value = self.fake_connection_error_response
        self.assertRaises(RestConnectionError, self.client.get_queues)

    @patch("brewtils.rest.client.RestClient.delete_queue")
    def test_clear_queue(self, mock_delete):
        mock_delete.return_value = self.fake_success_response
        self.assertTrue(self.client.clear_queue("queue"))

    @patch("brewtils.rest.client.RestClient.delete_queue")
    def test_clear_queue_errors(self, mock_delete):
        mock_delete.return_value = self.fake_client_error_response
        self.assertRaises(ValidationError, self.client.clear_queue, "queue")

        mock_delete.return_value = self.fake_server_error_response
        self.assertRaises(RestError, self.client.clear_queue, "queue")

        mock_delete.return_value = self.fake_connection_error_response
        self.assertRaises(RestConnectionError, self.client.clear_queue, "queue")

    @patch("brewtils.rest.client.RestClient.delete_queues")
    def test_clear_all_queues(self, mock_delete):
        mock_delete.return_value = self.fake_success_response
        self.assertTrue(self.client.clear_all_queues())

    @patch("brewtils.rest.client.RestClient.delete_queues")
    def test_clear_all_queues_errors(self, mock_delete):
        mock_delete.return_value = self.fake_client_error_response
        self.assertRaises(ValidationError, self.client.clear_all_queues)

        mock_delete.return_value = self.fake_server_error_response
        self.assertRaises(RestError, self.client.clear_all_queues)

        mock_delete.return_value = self.fake_connection_error_response
        self.assertRaises(RestConnectionError, self.client.clear_all_queues)

    # Find Jobs
    @patch("brewtils.rest.client.RestClient.get_jobs")
    def test_find_jobs(self, mock_get):
        mock_get.return_value = self.fake_success_response
        self.parser.parse_job = Mock(return_value="job")

        self.assertEqual("job", self.client.find_jobs(search="params"))
        self.parser.parse_job.assert_called_with("payload", many=True)
        mock_get.assert_called_with(search="params")

    @patch("brewtils.rest.client.RestClient.get_jobs")
    def test_find_jobs_error(self, mock_get):
        mock_get.return_value = self.fake_server_error_response

        self.assertRaises(FetchError, self.client.find_jobs, search="params")
        mock_get.assert_called_with(search="params")

    # Create Jobs
    @patch("brewtils.rest.client.RestClient.post_jobs")
    def test_create_job(self, mock_post):
        mock_post.return_value = self.fake_success_response
        self.parser.serialize_job = Mock(return_value="json_job")
        self.parser.parse_job = Mock(return_value="job_response")

        self.assertEqual("job_response", self.client.create_job("job"))
        self.parser.serialize_job.assert_called_with("job")
        self.parser.parse_job.assert_called_with("payload")

    @patch("brewtils.rest.client.RestClient.post_jobs")
    def test_create_job_error(self, mock_post):
        mock_post.return_value = self.fake_client_error_response
        self.assertRaises(ValidationError, self.client.create_job, "job")

    # Remove Job
    @patch("brewtils.rest.client.RestClient.delete_job")
    def test_delete_job(self, mock_delete):
        mock_delete.return_value = self.fake_success_response
        self.assertEqual(True, self.client.remove_job("job_id"))

    @patch("brewtils.rest.client.RestClient.delete_job")
    def test_delete_job_error(self, mock_delete):
        mock_delete.return_value = self.fake_client_error_response
        self.assertRaises(ValidationError, self.client.remove_job, "job_id")

    # Pause Job
    @patch("brewtils.rest.easy_client.PatchOperation")
    @patch("brewtils.rest.client.RestClient.patch_job")
    def test_pause_job(self, mock_patch, MockPatch):
        MockPatch.return_value = "patch"
        mock_patch.return_value = self.fake_success_response

        self.client.pause_job("id")
        MockPatch.assert_called_with("update", "/status", "PAUSED")
        self.parser.serialize_patch.assert_called_with(["patch"], many=True)
        self.parser.parse_job.assert_called_with("payload")

    @patch("brewtils.rest.client.RestClient.patch_job")
    def test_pause_job_error(self, mock_patch):
        mock_patch.return_value = self.fake_client_error_response
        self.assertRaises(ValidationError, self.client.pause_job, "id")

    @patch("brewtils.rest.easy_client.PatchOperation")
    @patch("brewtils.rest.client.RestClient.patch_job")
    def test_resume_job(self, mock_patch, MockPatch):
        MockPatch.return_value = "patch"
        mock_patch.return_value = self.fake_success_response

        self.client.resume_job("id")
        MockPatch.assert_called_with("update", "/status", "RUNNING")
        self.parser.serialize_patch.assert_called_with(["patch"], many=True)
        self.parser.parse_job.assert_called_with("payload")

    # Users
    @patch("brewtils.rest.client.RestClient.get_user")
    def test_who_am_i(self, mock_get):
        self.client.who_am_i()
        mock_get.assert_called_with("anonymous")

    @patch("brewtils.rest.client.RestClient.get_user")
    def test_get_user(self, mock_get):
        mock_get.return_value = self.fake_success_response
        self.client.get_user("identifier")
        self.assertTrue(self.parser.parse_principal.called)

    @patch("brewtils.rest.client.RestClient.get_user")
    def test_get_user_errors(self, mock_get):
        mock_get.return_value = self.fake_client_error_response
        self.assertRaises(ValidationError, self.client.get_user, "identifier")

        mock_get.return_value = self.fake_not_found_error_response
        self.assertRaises(NotFoundError, self.client.get_user, "identifier")


class BrewmasterEasyClientTest(unittest.TestCase):
    def test_deprecation(self):
        with warnings.catch_warnings(record=True) as w:
            warnings.simplefilter("always")

            BrewmasterEasyClient("host", "port")
            self.assertEqual(1, len(w))

            warning = w[0]
            self.assertEqual(warning.category, DeprecationWarning)
            self.assertIn("'BrewmasterEasyClient'", str(warning))
            self.assertIn("'EasyClient'", str(warning))
            self.assertIn("3.0", str(warning))<|MERGE_RESOLUTION|>--- conflicted
+++ resolved
@@ -8,16 +8,8 @@
 from mock import ANY, Mock, patch
 
 from brewtils.errors import (
-    FetchError,
-    ValidationError,
-    SaveError,
-    DeleteError,
-    RestConnectionError,
-    NotFoundError,
-    ConflictError,
-    RestError,
-    WaitExceededError,
-)
+    FetchError, ValidationError, SaveError, DeleteError, RestConnectionError,
+    NotFoundError, ConflictError, RestError, WaitExceededError)
 from brewtils.models import System
 from brewtils.rest.easy_client import EasyClient, BrewmasterEasyClient
 
@@ -98,603 +90,539 @@
 
 
 class EasyClientTest(unittest.TestCase):
+
     def setUp(self):
         self.parser = Mock()
         self.client = EasyClient(
-            host="localhost", port="3000", api_version=1, parser=self.parser
-        )
+            host='localhost', port='3000', api_version=1, parser=self.parser)
         self.fake_success_response = Mock(
-            ok=True, status_code=200, json=Mock(return_value="payload")
-        )
+            ok=True, status_code=200, json=Mock(return_value='payload'))
         self.fake_client_error_response = Mock(
-            ok=False, status_code=400, json=Mock(return_value="payload")
-        )
+            ok=False, status_code=400, json=Mock(return_value='payload'))
         self.fake_not_found_error_response = Mock(
-            ok=False, status_code=404, json=Mock(return_value="payload")
-        )
+            ok=False, status_code=404, json=Mock(return_value='payload'))
         self.fake_wait_exceeded_response = Mock(
-            ok=False, status_code=408, json=Mock(return_value="payload")
-        )
+            ok=False, status_code=408, json=Mock(return_value='payload'))
         self.fake_conflict_error_response = Mock(
-            ok=False, status_code=409, json=Mock(return_value="payload")
-        )
+            ok=False, status_code=409, json=Mock(return_value='payload'))
         self.fake_server_error_response = Mock(
-            ok=False, status_code=500, json=Mock(return_value="payload")
-        )
+            ok=False, status_code=500, json=Mock(return_value='payload'))
         self.fake_connection_error_response = Mock(
-            ok=False, status_code=503, json=Mock(return_value="payload")
-        )
-
-<<<<<<< HEAD
-    @patch("brewtils.rest.client.RestClient.get_config", Mock())
-    def test_can_connect_success(self):
-        self.assertTrue(self.client.can_connect())
-
-    @patch("brewtils.rest.client.RestClient.get_config")
-    def test_can_connect_failure(self, get_mock):
-        get_mock.side_effect = requests.exceptions.ConnectionError
-        self.assertFalse(self.client.can_connect())
-
-    @patch("brewtils.rest.client.RestClient.get_config")
-    def test_can_connect_error(self, get_mock):
-        get_mock.side_effect = requests.exceptions.SSLError
-        self.assertRaises(requests.exceptions.SSLError, self.client.can_connect)
-
-    @patch("brewtils.rest.client.RestClient.get_version")
-    def test_get_version(self, mock_get):
-        mock_get.return_value = self.fake_success_response
-
-        self.assertEqual(self.fake_success_response, self.client.get_version())
-        mock_get.assert_called()
-
-    @patch("brewtils.rest.client.RestClient.get_version")
-    def test_get_version_error(self, mock_get):
-        mock_get.return_value = self.fake_server_error_response
-
-        self.assertRaises(FetchError, self.client.get_version)
-        mock_get.assert_called()
-
-    @patch("brewtils.rest.client.RestClient.get_version")
-    def test_get_version_connection_error(self, request_mock):
-        request_mock.return_value = self.fake_connection_error_response
-        self.assertRaises(RestConnectionError, self.client.get_version)
-
-    @patch("brewtils.rest.client.RestClient.get_logging_config")
-    def test_get_logging_config(self, mock_get):
-        mock_get.return_value = self.fake_success_response
-        self.parser.parse_logging_config = Mock(return_value="logging_config")
-
-        self.assertEqual(
-            "logging_config", self.client.get_logging_config("system_name")
-        )
-        self.parser.parse_logging_config.assert_called_with("payload")
-        mock_get.assert_called()
-
-    @patch("brewtils.rest.client.RestClient.get_logging_config")
-=======
+            ok=False, status_code=503, json=Mock(return_value='payload'))
+
     @patch('brewtils.rest.client.RestClient.get_logging_config')
->>>>>>> fc78e2fa
     def test_get_logging_config_connection_error(self, request_mock):
         request_mock.return_value = self.fake_connection_error_response
-        self.assertRaises(
-            RestConnectionError, self.client.get_logging_config, "system_name"
-        )
+        self.assertRaises(RestConnectionError, self.client.get_logging_config, 'system_name')
 
     # Find systems
-    @patch("brewtils.rest.client.RestClient.get_systems")
+    @patch('brewtils.rest.client.RestClient.get_systems')
     def test_find_systems_call_get_systems(self, mock_get):
         mock_get.return_value = self.fake_success_response
         self.client.find_systems()
         mock_get.assert_called()
 
-    @patch("brewtils.rest.client.RestClient.get_systems")
+    @patch('brewtils.rest.client.RestClient.get_systems')
     def test_find_systems_with_params_get_systems(self, mock_get):
         mock_get.return_value = self.fake_success_response
-        self.client.find_systems(name="foo")
-        mock_get.assert_called_with(name="foo")
-
-    @patch("brewtils.rest.client.RestClient.get_systems")
+        self.client.find_systems(name='foo')
+        mock_get.assert_called_with(name='foo')
+
+    @patch('brewtils.rest.client.RestClient.get_systems')
     def test_find_systems_server_error(self, mock_get):
         mock_get.return_value = self.fake_server_error_response
         self.assertRaises(FetchError, self.client.find_systems)
 
-    @patch("brewtils.rest.client.RestClient.get_systems")
+    @patch('brewtils.rest.client.RestClient.get_systems')
     def test_find_systems_connection_error(self, request_mock):
         request_mock.return_value = self.fake_connection_error_response
         self.assertRaises(RestConnectionError, self.client.find_systems)
 
-    @patch("brewtils.rest.client.RestClient.get_systems")
+    @patch('brewtils.rest.client.RestClient.get_systems')
     def test_find_systems_call_parser(self, mock_get):
         mock_get.return_value = self.fake_success_response
         self.client.find_systems()
-        self.parser.parse_system.assert_called_with("payload", many=True)
-
-    @patch("brewtils.rest.easy_client.EasyClient._find_system_by_id")
+        self.parser.parse_system.assert_called_with('payload', many=True)
+
+    @patch('brewtils.rest.easy_client.EasyClient._find_system_by_id')
     def test_find_unique_system_by_id(self, find_mock):
         system_mock = Mock()
         find_mock.return_value = system_mock
 
-        self.assertEqual(system_mock, self.client.find_unique_system(id="id"))
-        find_mock.assert_called_with("id")
+        self.assertEqual(system_mock, self.client.find_unique_system(id='id'))
+        find_mock.assert_called_with('id')
 
     def test_find_unique_system_none(self):
         self.client.find_systems = Mock(return_value=None)
         self.assertIsNone(self.client.find_unique_system())
 
     def test_find_unique_system_one(self):
-        self.client.find_systems = Mock(return_value=["system1"])
-        self.assertEqual("system1", self.client.find_unique_system())
+        self.client.find_systems = Mock(return_value=['system1'])
+        self.assertEqual('system1', self.client.find_unique_system())
 
     def test_find_unique_system_multiple(self):
-        self.client.find_systems = Mock(return_value=["system1", "system2"])
+        self.client.find_systems = Mock(return_value=['system1', 'system2'])
         self.assertRaises(FetchError, self.client.find_unique_system)
 
-    @patch("brewtils.rest.client.RestClient.get_system")
+    @patch('brewtils.rest.client.RestClient.get_system')
     def test_find_system_by_id(self, mock_get):
         mock_get.return_value = self.fake_success_response
-        self.parser.parse_system = Mock(return_value="system")
-
-        self.assertEqual(self.client._find_system_by_id("id", foo="bar"), "system")
-        self.parser.parse_system.assert_called_with("payload")
-        mock_get.assert_called_with("id", foo="bar")
-
-    @patch("brewtils.rest.client.RestClient.get_system")
+        self.parser.parse_system = Mock(return_value='system')
+
+        self.assertEqual(self.client._find_system_by_id('id', foo='bar'), 'system')
+        self.parser.parse_system.assert_called_with('payload')
+        mock_get.assert_called_with('id', foo='bar')
+
+    @patch('brewtils.rest.client.RestClient.get_system')
     def test_find_system_by_id_404(self, mock_get):
         mock_get.return_value = self.fake_not_found_error_response
 
-        self.assertIsNone(self.client._find_system_by_id("id", foo="bar"))
-        mock_get.assert_called_with("id", foo="bar")
-
-    @patch("brewtils.rest.client.RestClient.get_system")
+        self.assertIsNone(self.client._find_system_by_id('id', foo='bar'))
+        mock_get.assert_called_with('id', foo='bar')
+
+    @patch('brewtils.rest.client.RestClient.get_system')
     def test_find_system_by_id_server_error(self, mock_get):
         mock_get.return_value = self.fake_server_error_response
 
-        self.assertRaises(FetchError, self.client._find_system_by_id, "id")
-        mock_get.assert_called_with("id")
-
-    @patch("brewtils.rest.client.RestClient.get_system")
+        self.assertRaises(FetchError, self.client._find_system_by_id, 'id')
+        mock_get.assert_called_with('id')
+
+    @patch('brewtils.rest.client.RestClient.get_system')
     def test_find_system_by_id_connection_error(self, request_mock):
         request_mock.return_value = self.fake_connection_error_response
-        self.assertRaises(RestConnectionError, self.client._find_system_by_id, "id")
+        self.assertRaises(RestConnectionError, self.client._find_system_by_id, 'id')
 
     # Create system
-    @patch("brewtils.rest.client.RestClient.post_systems")
+    @patch('brewtils.rest.client.RestClient.post_systems')
     def test_create_system(self, mock_post):
         mock_post.return_value = self.fake_success_response
-        self.parser.serialize_system = Mock(return_value="json_system")
-        self.parser.parse_system = Mock(return_value="system_response")
-
-        self.assertEqual("system_response", self.client.create_system("system"))
-        self.parser.serialize_system.assert_called_with("system")
-        self.parser.parse_system.assert_called_with("payload")
-
-    @patch("brewtils.rest.client.RestClient.post_systems")
+        self.parser.serialize_system = Mock(return_value='json_system')
+        self.parser.parse_system = Mock(return_value='system_response')
+
+        self.assertEqual('system_response', self.client.create_system('system'))
+        self.parser.serialize_system.assert_called_with('system')
+        self.parser.parse_system.assert_called_with('payload')
+
+    @patch('brewtils.rest.client.RestClient.post_systems')
     def test_create_system_client_error(self, mock_post):
         mock_post.return_value = self.fake_client_error_response
-        self.assertRaises(ValidationError, self.client.create_system, "system")
-
-    @patch("brewtils.rest.client.RestClient.post_systems")
+        self.assertRaises(ValidationError, self.client.create_system, 'system')
+
+    @patch('brewtils.rest.client.RestClient.post_systems')
     def test_create_system_server_error(self, mock_post):
         mock_post.return_value = self.fake_server_error_response
-        self.assertRaises(SaveError, self.client.create_system, "system")
-
-    @patch("brewtils.rest.client.RestClient.post_systems")
+        self.assertRaises(SaveError, self.client.create_system, 'system')
+
+    @patch('brewtils.rest.client.RestClient.post_systems')
     def test_create_system_connection_error(self, request_mock):
         request_mock.return_value = self.fake_connection_error_response
-        self.assertRaises(RestConnectionError, self.client.create_system, "system")
+        self.assertRaises(RestConnectionError, self.client.create_system, 'system')
 
     # Update request
-    @patch("brewtils.rest.client.RestClient.patch_system")
+    @patch('brewtils.rest.client.RestClient.patch_system')
     def test_update_system(self, mock_patch):
         mock_patch.return_value = self.fake_success_response
-        self.parser.serialize_command = Mock(return_value="new_commands")
-
-        self.client.update_system("id", new_commands="new_commands")
-        self.parser.parse_system.assert_called_with("payload")
+        self.parser.serialize_command = Mock(return_value='new_commands')
+
+        self.client.update_system('id', new_commands='new_commands')
+        self.parser.parse_system.assert_called_with('payload')
         self.assertEqual(1, mock_patch.call_count)
         payload = mock_patch.call_args[0][1]
-        self.assertNotEqual(-1, payload.find("new_commands"))
-
-    @patch("brewtils.rest.easy_client.PatchOperation")
-    @patch("brewtils.rest.client.RestClient.patch_system")
+        self.assertNotEqual(-1, payload.find('new_commands'))
+
+    @patch('brewtils.rest.easy_client.PatchOperation')
+    @patch('brewtils.rest.client.RestClient.patch_system')
     def test_update_system_metadata(self, mock_patch, MockPatch):
         MockPatch.return_value = "patch"
         mock_patch.return_value = self.fake_success_response
         metadata = {"foo": "bar"}
 
-        self.client.update_system("id", new_commands=None, metadata=metadata)
-        MockPatch.assert_called_with("update", "/metadata", {"foo": "bar"})
+        self.client.update_system('id', new_commands=None, metadata=metadata)
+        MockPatch.assert_called_with('update', '/metadata', {"foo": "bar"})
         self.parser.serialize_patch.assert_called_with(["patch"], many=True)
-        self.parser.parse_system.assert_called_with("payload")
-
-    @patch("brewtils.rest.easy_client.PatchOperation")
-    @patch("brewtils.rest.client.RestClient.patch_system")
+        self.parser.parse_system.assert_called_with('payload')
+
+    @patch('brewtils.rest.easy_client.PatchOperation')
+    @patch('brewtils.rest.client.RestClient.patch_system')
     def test_update_system_kwargs(self, mock_patch, MockPatch):
         MockPatch.return_value = "patch"
         mock_patch.return_value = self.fake_success_response
 
-        self.client.update_system("id", new_commands=None, display_name="foo")
-        MockPatch.assert_called_with("replace", "/display_name", "foo")
+        self.client.update_system('id', new_commands=None, display_name="foo")
+        MockPatch.assert_called_with('replace', '/display_name', "foo")
         self.parser.serialize_patch.assert_called_with(["patch"], many=True)
-        self.parser.parse_system.assert_called_with("payload")
-
-    @patch("brewtils.rest.client.RestClient.patch_system")
+        self.parser.parse_system.assert_called_with('payload')
+
+    @patch('brewtils.rest.client.RestClient.patch_system')
     def test_update_system_client_error(self, mock_patch):
         mock_patch.return_value = self.fake_client_error_response
 
-        self.assertRaises(ValidationError, self.client.update_system, "id")
-        mock_patch.assert_called_once_with("id", ANY)
-
-    @patch("brewtils.rest.client.RestClient.patch_system")
+        self.assertRaises(ValidationError, self.client.update_system, 'id')
+        mock_patch.assert_called_once_with('id', ANY)
+
+    @patch('brewtils.rest.client.RestClient.patch_system')
     def test_update_system_invalid_id(self, mock_patch):
         mock_patch.return_value = self.fake_not_found_error_response
 
-        self.assertRaises(NotFoundError, self.client.update_system, "id")
-        mock_patch.assert_called_once_with("id", ANY)
-
-    @patch("brewtils.rest.client.RestClient.patch_system")
+        self.assertRaises(NotFoundError, self.client.update_system, 'id')
+        mock_patch.assert_called_once_with('id', ANY)
+
+    @patch('brewtils.rest.client.RestClient.patch_system')
     def test_update_system_conflict(self, mock_patch):
         mock_patch.return_value = self.fake_conflict_error_response
 
-        self.assertRaises(ConflictError, self.client.update_system, "id")
-        mock_patch.assert_called_once_with("id", ANY)
-
-    @patch("brewtils.rest.client.RestClient.patch_system")
+        self.assertRaises(ConflictError, self.client.update_system, 'id')
+        mock_patch.assert_called_once_with('id', ANY)
+
+    @patch('brewtils.rest.client.RestClient.patch_system')
     def test_update_system_server_error(self, mock_patch):
         mock_patch.return_value = self.fake_server_error_response
 
-        self.assertRaises(SaveError, self.client.update_system, "id")
-        mock_patch.assert_called_once_with("id", ANY)
-
-    @patch("brewtils.rest.client.RestClient.patch_system")
+        self.assertRaises(SaveError, self.client.update_system, 'id')
+        mock_patch.assert_called_once_with('id', ANY)
+
+    @patch('brewtils.rest.client.RestClient.patch_system')
     def test_update_system_connection_error(self, request_mock):
         request_mock.return_value = self.fake_connection_error_response
-        self.assertRaises(RestConnectionError, self.client.update_system, "system")
+        self.assertRaises(RestConnectionError, self.client.update_system, 'system')
 
     # Remove system
-    @patch("brewtils.rest.easy_client.EasyClient._remove_system_by_id")
-    @patch("brewtils.rest.easy_client.EasyClient.find_unique_system")
+    @patch('brewtils.rest.easy_client.EasyClient._remove_system_by_id')
+    @patch('brewtils.rest.easy_client.EasyClient.find_unique_system')
     def test_remove_system(self, find_mock, remove_mock):
-        find_mock.return_value = System(id="id")
-        remove_mock.return_value = "delete_response"
-
-        self.assertEqual(
-            "delete_response", self.client.remove_system(search="search params")
-        )
-        find_mock.assert_called_once_with(search="search params")
-        remove_mock.assert_called_once_with("id")
-
-    @patch("brewtils.rest.easy_client.EasyClient._remove_system_by_id")
-    @patch("brewtils.rest.easy_client.EasyClient.find_unique_system")
+        find_mock.return_value = System(id='id')
+        remove_mock.return_value = 'delete_response'
+
+        self.assertEqual('delete_response', self.client.remove_system(search='search params'))
+        find_mock.assert_called_once_with(search='search params')
+        remove_mock.assert_called_once_with('id')
+
+    @patch('brewtils.rest.easy_client.EasyClient._remove_system_by_id')
+    @patch('brewtils.rest.easy_client.EasyClient.find_unique_system')
     def test_remove_system_none_found(self, find_mock, remove_mock):
         find_mock.return_value = None
 
-        self.assertRaises(FetchError, self.client.remove_system, search="search params")
+        self.assertRaises(FetchError, self.client.remove_system, search='search params')
         self.assertFalse(remove_mock.called)
-        find_mock.assert_called_once_with(search="search params")
-
-    @patch("brewtils.rest.client.RestClient.delete_system")
+        find_mock.assert_called_once_with(search='search params')
+
+    @patch('brewtils.rest.client.RestClient.delete_system')
     def test_remove_system_by_id(self, mock_delete):
         mock_delete.return_value = self.fake_success_response
 
-        self.assertTrue(self.client._remove_system_by_id("foo"))
-        mock_delete.assert_called_with("foo")
-
-    @patch("brewtils.rest.client.RestClient.delete_system")
+        self.assertTrue(self.client._remove_system_by_id('foo'))
+        mock_delete.assert_called_with('foo')
+
+    @patch('brewtils.rest.client.RestClient.delete_system')
     def test_remove_system_by_id_client_error(self, mock_remove):
         mock_remove.return_value = self.fake_client_error_response
-        self.assertRaises(ValidationError, self.client._remove_system_by_id, "foo")
-
-    @patch("brewtils.rest.client.RestClient.delete_system")
+        self.assertRaises(ValidationError, self.client._remove_system_by_id, 'foo')
+
+    @patch('brewtils.rest.client.RestClient.delete_system')
     def test_remove_system_by_id_server_error(self, mock_remove):
         mock_remove.return_value = self.fake_server_error_response
-        self.assertRaises(DeleteError, self.client._remove_system_by_id, "foo")
-
-    @patch("brewtils.rest.client.RestClient.delete_system")
+        self.assertRaises(DeleteError, self.client._remove_system_by_id, 'foo')
+
+    @patch('brewtils.rest.client.RestClient.delete_system')
     def test_remove_system_by_id_connection_error(self, request_mock):
         request_mock.return_value = self.fake_connection_error_response
-        self.assertRaises(RestConnectionError, self.client._remove_system_by_id, "foo")
+        self.assertRaises(RestConnectionError, self.client._remove_system_by_id, 'foo')
 
     def test_remove_system_by_id_none(self):
         self.assertRaises(DeleteError, self.client._remove_system_by_id, None)
 
     # Initialize instance
-    @patch("brewtils.rest.client.RestClient.patch_instance")
+    @patch('brewtils.rest.client.RestClient.patch_instance')
     def test_initialize_instance(self, request_mock):
         request_mock.return_value = self.fake_success_response
 
-        self.client.initialize_instance("id")
+        self.client.initialize_instance('id')
         self.assertTrue(self.parser.parse_instance.called)
-        request_mock.assert_called_once_with("id", ANY)
-
-    @patch("brewtils.rest.client.RestClient.patch_instance")
+        request_mock.assert_called_once_with('id', ANY)
+
+    @patch('brewtils.rest.client.RestClient.patch_instance')
     def test_initialize_instance_client_error(self, request_mock):
         request_mock.return_value = self.fake_client_error_response
 
-        self.assertRaises(ValidationError, self.client.initialize_instance, "id")
+        self.assertRaises(ValidationError, self.client.initialize_instance, 'id')
         self.assertFalse(self.parser.parse_instance.called)
-        request_mock.assert_called_once_with("id", ANY)
-
-    @patch("brewtils.rest.client.RestClient.patch_instance")
+        request_mock.assert_called_once_with('id', ANY)
+
+    @patch('brewtils.rest.client.RestClient.patch_instance')
     def test_initialize_instance_server_error(self, request_mock):
         request_mock.return_value = self.fake_server_error_response
 
-        self.assertRaises(SaveError, self.client.initialize_instance, "id")
+        self.assertRaises(SaveError, self.client.initialize_instance, 'id')
         self.assertFalse(self.parser.parse_instance.called)
-        request_mock.assert_called_once_with("id", ANY)
-
-    @patch("brewtils.rest.client.RestClient.patch_instance")
+        request_mock.assert_called_once_with('id', ANY)
+
+    @patch('brewtils.rest.client.RestClient.patch_instance')
     def test_initialize_instance_connection_error(self, request_mock):
         request_mock.return_value = self.fake_connection_error_response
-        self.assertRaises(RestConnectionError, self.client.initialize_instance, "id")
-
-    @patch("brewtils.rest.client.RestClient.get_instance")
+        self.assertRaises(RestConnectionError, self.client.initialize_instance, 'id')
+
+    @patch('brewtils.rest.client.RestClient.get_instance')
     def test_get_instance_status(self, request_mock):
         request_mock.return_value = self.fake_success_response
 
-        self.client.get_instance_status("id")
+        self.client.get_instance_status('id')
         self.assertTrue(self.parser.parse_instance.called)
-        request_mock.assert_called_once_with("id")
-
-    @patch("brewtils.rest.client.RestClient.get_instance")
+        request_mock.assert_called_once_with('id')
+
+    @patch('brewtils.rest.client.RestClient.get_instance')
     def test_get_instance_status_client_error(self, request_mock):
         request_mock.return_value = self.fake_client_error_response
 
-        self.assertRaises(ValidationError, self.client.get_instance_status, "id")
+        self.assertRaises(ValidationError, self.client.get_instance_status, 'id')
         self.assertFalse(self.parser.parse_instance.called)
-        request_mock.assert_called_once_with("id")
-
-    @patch("brewtils.rest.client.RestClient.get_instance")
+        request_mock.assert_called_once_with('id')
+
+    @patch('brewtils.rest.client.RestClient.get_instance')
     def test_get_instance_status_server_error(self, request_mock):
         request_mock.return_value = self.fake_server_error_response
 
-        self.assertRaises(FetchError, self.client.get_instance_status, "id")
+        self.assertRaises(FetchError, self.client.get_instance_status, 'id')
         self.assertFalse(self.parser.parse_instance.called)
-        request_mock.assert_called_once_with("id")
-
-    @patch("brewtils.rest.client.RestClient.get_instance")
+        request_mock.assert_called_once_with('id')
+
+    @patch('brewtils.rest.client.RestClient.get_instance')
     def test_get_instance_connection_error(self, request_mock):
         request_mock.return_value = self.fake_connection_error_response
-        self.assertRaises(RestConnectionError, self.client.get_instance_status, "id")
-
-    @patch("brewtils.rest.client.RestClient.patch_instance")
+        self.assertRaises(RestConnectionError, self.client.get_instance_status, 'id')
+
+    @patch('brewtils.rest.client.RestClient.patch_instance')
     def test_update_instance_status(self, request_mock):
         request_mock.return_value = self.fake_success_response
 
-        self.client.update_instance_status("id", "status")
+        self.client.update_instance_status('id', 'status')
         self.assertTrue(self.parser.parse_instance.called)
-        request_mock.assert_called_once_with("id", ANY)
-
-    @patch("brewtils.rest.client.RestClient.patch_instance")
+        request_mock.assert_called_once_with('id', ANY)
+
+    @patch('brewtils.rest.client.RestClient.patch_instance')
     def test_update_instance_status_client_error(self, request_mock):
         request_mock.return_value = self.fake_client_error_response
 
-        self.assertRaises(
-            ValidationError, self.client.update_instance_status, "id", "status"
-        )
+        self.assertRaises(ValidationError, self.client.update_instance_status, 'id',
+                          'status')
         self.assertFalse(self.parser.parse_instance.called)
-        request_mock.assert_called_once_with("id", ANY)
-
-    @patch("brewtils.rest.client.RestClient.patch_instance")
+        request_mock.assert_called_once_with('id', ANY)
+
+    @patch('brewtils.rest.client.RestClient.patch_instance')
     def test_update_instance_status_server_error(self, request_mock):
         request_mock.return_value = self.fake_server_error_response
 
-        self.assertRaises(SaveError, self.client.update_instance_status, "id", "status")
+        self.assertRaises(SaveError, self.client.update_instance_status, 'id', 'status')
         self.assertFalse(self.parser.parse_instance.called)
-        request_mock.assert_called_once_with("id", ANY)
-
-    @patch("brewtils.rest.client.RestClient.patch_instance")
+        request_mock.assert_called_once_with('id', ANY)
+
+    @patch('brewtils.rest.client.RestClient.patch_instance')
     def test_update_instance_connection_error(self, request_mock):
         request_mock.return_value = self.fake_connection_error_response
-        self.assertRaises(
-            RestConnectionError, self.client.update_instance_status, "id", "status"
-        )
+        self.assertRaises(RestConnectionError, self.client.update_instance_status, 'id',
+                          'status')
 
     # Instance heartbeat
-    @patch("brewtils.rest.client.RestClient.patch_instance")
+    @patch('brewtils.rest.client.RestClient.patch_instance')
     def test_instance_heartbeat(self, request_mock):
         request_mock.return_value = self.fake_success_response
 
-        self.assertTrue(self.client.instance_heartbeat("id"))
-        request_mock.assert_called_once_with("id", ANY)
-
-    @patch("brewtils.rest.client.RestClient.patch_instance")
+        self.assertTrue(self.client.instance_heartbeat('id'))
+        request_mock.assert_called_once_with('id', ANY)
+
+    @patch('brewtils.rest.client.RestClient.patch_instance')
     def test_instance_heartbeat_client_error(self, request_mock):
         request_mock.return_value = self.fake_client_error_response
 
-        self.assertRaises(ValidationError, self.client.instance_heartbeat, "id")
-        request_mock.assert_called_once_with("id", ANY)
-
-    @patch("brewtils.rest.client.RestClient.patch_instance")
+        self.assertRaises(ValidationError, self.client.instance_heartbeat, 'id')
+        request_mock.assert_called_once_with('id', ANY)
+
+    @patch('brewtils.rest.client.RestClient.patch_instance')
     def test_instance_heartbeat_server_error(self, request_mock):
         request_mock.return_value = self.fake_server_error_response
 
-        self.assertRaises(SaveError, self.client.instance_heartbeat, "id")
-        request_mock.assert_called_once_with("id", ANY)
-
-    @patch("brewtils.rest.client.RestClient.patch_instance")
+        self.assertRaises(SaveError, self.client.instance_heartbeat, 'id')
+        request_mock.assert_called_once_with('id', ANY)
+
+    @patch('brewtils.rest.client.RestClient.patch_instance')
     def test_instance_heartbeat_connection_error(self, request_mock):
         request_mock.return_value = self.fake_connection_error_response
-        self.assertRaises(RestConnectionError, self.client.instance_heartbeat, "id")
-
-    @patch("brewtils.rest.client.RestClient.delete_instance")
+        self.assertRaises(RestConnectionError, self.client.instance_heartbeat, 'id')
+
+    @patch('brewtils.rest.client.RestClient.delete_instance')
     def test_remove_instance(self, mock_delete):
         mock_delete.return_value = self.fake_success_response
 
-        self.assertTrue(self.client.remove_instance("foo"))
-        mock_delete.assert_called_with("foo")
-
-    @patch("brewtils.rest.client.RestClient.delete_instance")
+        self.assertTrue(self.client.remove_instance('foo'))
+        mock_delete.assert_called_with('foo')
+
+    @patch('brewtils.rest.client.RestClient.delete_instance')
     def test_remove_instance_client_error(self, mock_remove):
         mock_remove.return_value = self.fake_client_error_response
-        self.assertRaises(ValidationError, self.client.remove_instance, "foo")
-
-    @patch("brewtils.rest.client.RestClient.delete_instance")
+        self.assertRaises(ValidationError, self.client.remove_instance, 'foo')
+
+    @patch('brewtils.rest.client.RestClient.delete_instance')
     def test_remove_instance_server_error(self, mock_remove):
         mock_remove.return_value = self.fake_server_error_response
-        self.assertRaises(DeleteError, self.client.remove_instance, "foo")
-
-    @patch("brewtils.rest.client.RestClient.delete_instance")
+        self.assertRaises(DeleteError, self.client.remove_instance, 'foo')
+
+    @patch('brewtils.rest.client.RestClient.delete_instance')
     def test_remove_instance_connection_error(self, request_mock):
         request_mock.return_value = self.fake_connection_error_response
-        self.assertRaises(RestConnectionError, self.client.remove_instance, "foo")
+        self.assertRaises(RestConnectionError, self.client.remove_instance, 'foo')
 
     def test_remove_instance_none(self):
         self.assertRaises(DeleteError, self.client.remove_instance, None)
 
     # Find requests
-    @patch("brewtils.rest.easy_client.EasyClient._find_request_by_id")
+    @patch('brewtils.rest.easy_client.EasyClient._find_request_by_id')
     def test_find_unique_request_by_id(self, find_mock):
-        self.client.find_unique_request(id="id")
-        find_mock.assert_called_with("id")
+        self.client.find_unique_request(id='id')
+        find_mock.assert_called_with('id')
 
     def test_find_unique_request_none(self):
         self.client.find_requests = Mock(return_value=None)
         self.assertIsNone(self.client.find_unique_request())
 
     def test_find_unique_request_one(self):
-        self.client.find_requests = Mock(return_value=["request1"])
-        self.assertEqual("request1", self.client.find_unique_request())
+        self.client.find_requests = Mock(return_value=['request1'])
+        self.assertEqual('request1', self.client.find_unique_request())
 
     def test_find_unique_request_multiple(self):
-        self.client.find_requests = Mock(return_value=["request1", "request2"])
+        self.client.find_requests = Mock(return_value=['request1', 'request2'])
         self.assertRaises(FetchError, self.client.find_unique_request)
 
-    @patch("brewtils.rest.client.RestClient.get_requests")
+    @patch('brewtils.rest.client.RestClient.get_requests')
     def test_find_requests(self, mock_get):
         mock_get.return_value = self.fake_success_response
-        self.parser.parse_request = Mock(return_value="request")
-
-        self.assertEqual("request", self.client.find_requests(search="params"))
-        self.parser.parse_request.assert_called_with("payload", many=True)
-        mock_get.assert_called_with(search="params")
-
-    @patch("brewtils.rest.client.RestClient.get_requests")
+        self.parser.parse_request = Mock(return_value='request')
+
+        self.assertEqual('request', self.client.find_requests(search='params'))
+        self.parser.parse_request.assert_called_with('payload', many=True)
+        mock_get.assert_called_with(search='params')
+
+    @patch('brewtils.rest.client.RestClient.get_requests')
     def test_find_requests_error(self, mock_get):
         mock_get.return_value = self.fake_server_error_response
 
-        self.assertRaises(FetchError, self.client.find_requests, search="params")
-        mock_get.assert_called_with(search="params")
-
-    @patch("brewtils.rest.client.RestClient.get_requests")
+        self.assertRaises(FetchError, self.client.find_requests, search='params')
+        mock_get.assert_called_with(search='params')
+
+    @patch('brewtils.rest.client.RestClient.get_requests')
     def test_find_requests_connection_error(self, request_mock):
         request_mock.return_value = self.fake_connection_error_response
-        self.assertRaises(
-            RestConnectionError, self.client.find_requests, search="params"
-        )
-
-    @patch("brewtils.rest.client.RestClient.get_request")
+        self.assertRaises(RestConnectionError, self.client.find_requests, search='params')
+
+    @patch('brewtils.rest.client.RestClient.get_request')
     def test_find_request_by_id(self, mock_get):
         mock_get.return_value = self.fake_success_response
-        self.parser.parse_request = Mock(return_value="request")
-
-        self.assertEqual(self.client._find_request_by_id("id"), "request")
-        self.parser.parse_request.assert_called_with("payload")
-        mock_get.assert_called_with("id")
-
-    @patch("brewtils.rest.client.RestClient.get_request")
+        self.parser.parse_request = Mock(return_value='request')
+
+        self.assertEqual(self.client._find_request_by_id('id'), 'request')
+        self.parser.parse_request.assert_called_with('payload')
+        mock_get.assert_called_with('id')
+
+    @patch('brewtils.rest.client.RestClient.get_request')
     def test_find_request_by_id_404(self, mock_get):
         mock_get.return_value = self.fake_not_found_error_response
 
-        self.assertIsNone(self.client._find_request_by_id("id"))
-        mock_get.assert_called_with("id")
-
-    @patch("brewtils.rest.client.RestClient.get_request")
+        self.assertIsNone(self.client._find_request_by_id('id'))
+        mock_get.assert_called_with('id')
+
+    @patch('brewtils.rest.client.RestClient.get_request')
     def test_find_request_by_id_server_error(self, mock_get):
         mock_get.return_value = self.fake_server_error_response
 
-        self.assertRaises(FetchError, self.client._find_request_by_id, "id")
-        mock_get.assert_called_with("id")
-
-    @patch("brewtils.rest.client.RestClient.get_request")
+        self.assertRaises(FetchError, self.client._find_request_by_id, 'id')
+        mock_get.assert_called_with('id')
+
+    @patch('brewtils.rest.client.RestClient.get_request')
     def test_find_request_by_id_connection_error(self, request_mock):
         request_mock.return_value = self.fake_connection_error_response
-        self.assertRaises(RestConnectionError, self.client._find_request_by_id, "id")
+        self.assertRaises(RestConnectionError, self.client._find_request_by_id, 'id')
 
     # Create request
-    @patch("brewtils.rest.client.RestClient.post_requests")
+    @patch('brewtils.rest.client.RestClient.post_requests')
     def test_create_request(self, mock_post):
         mock_post.return_value = self.fake_success_response
-        self.parser.serialize_request = Mock(return_value="json_request")
-        self.parser.parse_request = Mock(return_value="request_response")
-
-        self.assertEqual("request_response", self.client.create_request("request"))
-        self.parser.serialize_request.assert_called_with("request")
-        self.parser.parse_request.assert_called_with("payload")
-
-    @patch("brewtils.rest.client.RestClient.post_requests")
+        self.parser.serialize_request = Mock(return_value='json_request')
+        self.parser.parse_request = Mock(return_value='request_response')
+
+        self.assertEqual('request_response', self.client.create_request('request'))
+        self.parser.serialize_request.assert_called_with('request')
+        self.parser.parse_request.assert_called_with('payload')
+
+    @patch('brewtils.rest.client.RestClient.post_requests')
     def test_create_request_errors(self, mock_post):
         mock_post.return_value = self.fake_client_error_response
-        self.assertRaises(ValidationError, self.client.create_request, "request")
+        self.assertRaises(ValidationError, self.client.create_request, 'request')
 
         mock_post.return_value = self.fake_wait_exceeded_response
-        self.assertRaises(WaitExceededError, self.client.create_request, "request")
+        self.assertRaises(WaitExceededError, self.client.create_request, 'request')
 
         mock_post.return_value = self.fake_server_error_response
-        self.assertRaises(SaveError, self.client.create_request, "request")
+        self.assertRaises(SaveError, self.client.create_request, 'request')
 
         mock_post.return_value = self.fake_connection_error_response
-        self.assertRaises(RestConnectionError, self.client.create_request, "request")
+        self.assertRaises(RestConnectionError, self.client.create_request, 'request')
 
     # Update request
-    @patch("brewtils.rest.client.RestClient.patch_request")
+    @patch('brewtils.rest.client.RestClient.patch_request')
     def test_update_request(self, request_mock):
         request_mock.return_value = self.fake_success_response
 
-        self.client.update_request(
-            "id", status="new_status", output="new_output", error_class="ValueError"
-        )
-        self.parser.parse_request.assert_called_with("payload")
+        self.client.update_request('id', status='new_status', output='new_output',
+                                   error_class='ValueError')
+        self.parser.parse_request.assert_called_with('payload')
         self.assertEqual(1, request_mock.call_count)
         payload = request_mock.call_args[0][1]
-        self.assertNotEqual(-1, payload.find("new_status"))
-        self.assertNotEqual(-1, payload.find("new_output"))
-        self.assertNotEqual(-1, payload.find("ValueError"))
-
-    @patch("brewtils.rest.client.RestClient.patch_request")
+        self.assertNotEqual(-1, payload.find('new_status'))
+        self.assertNotEqual(-1, payload.find('new_output'))
+        self.assertNotEqual(-1, payload.find('ValueError'))
+
+    @patch('brewtils.rest.client.RestClient.patch_request')
     def test_update_request_client_error(self, request_mock):
         request_mock.return_value = self.fake_client_error_response
 
-        self.assertRaises(ValidationError, self.client.update_request, "id")
-        request_mock.assert_called_once_with("id", ANY)
-
-    @patch("brewtils.rest.client.RestClient.patch_request")
+        self.assertRaises(ValidationError, self.client.update_request, 'id')
+        request_mock.assert_called_once_with('id', ANY)
+
+    @patch('brewtils.rest.client.RestClient.patch_request')
     def test_update_request_server_error(self, request_mock):
         request_mock.return_value = self.fake_server_error_response
 
-        self.assertRaises(SaveError, self.client.update_request, "id")
-        request_mock.assert_called_once_with("id", ANY)
-
-    @patch("brewtils.rest.client.RestClient.patch_request")
+        self.assertRaises(SaveError, self.client.update_request, 'id')
+        request_mock.assert_called_once_with('id', ANY)
+
+    @patch('brewtils.rest.client.RestClient.patch_request')
     def test_update_request_connection_error(self, request_mock):
         request_mock.return_value = self.fake_connection_error_response
-        self.assertRaises(RestConnectionError, self.client.update_request, "id")
+        self.assertRaises(RestConnectionError, self.client.update_request, 'id')
 
     # Publish Event
-    @patch("brewtils.rest.client.RestClient.post_event")
+    @patch('brewtils.rest.client.RestClient.post_event')
     def test_publish_event(self, mock_post):
         mock_post.return_value = self.fake_success_response
         self.assertTrue(self.client.publish_event(Mock()))
 
-    @patch("brewtils.rest.client.RestClient.post_event")
+    @patch('brewtils.rest.client.RestClient.post_event')
     def test_publish_event_errors(self, mock_post):
         mock_post.return_value = self.fake_client_error_response
-        self.assertRaises(ValidationError, self.client.publish_event, "system")
+        self.assertRaises(ValidationError, self.client.publish_event, 'system')
 
         mock_post.return_value = self.fake_server_error_response
-        self.assertRaises(RestError, self.client.publish_event, "system")
+        self.assertRaises(RestError, self.client.publish_event, 'system')
 
         mock_post.return_value = self.fake_connection_error_response
-        self.assertRaises(RestConnectionError, self.client.publish_event, "system")
+        self.assertRaises(RestConnectionError, self.client.publish_event, 'system')
 
     # Queues
-    @patch("brewtils.rest.client.RestClient.get_queues")
+    @patch('brewtils.rest.client.RestClient.get_queues')
     def test_get_queues(self, mock_get):
         mock_get.return_value = self.fake_success_response
         self.client.get_queues()
         self.assertTrue(self.parser.parse_queue.called)
 
-    @patch("brewtils.rest.client.RestClient.get_queues")
+    @patch('brewtils.rest.client.RestClient.get_queues')
     def test_get_queues_errors(self, mock_get):
         mock_get.return_value = self.fake_client_error_response
         self.assertRaises(ValidationError, self.client.get_queues)
@@ -705,28 +633,28 @@
         mock_get.return_value = self.fake_connection_error_response
         self.assertRaises(RestConnectionError, self.client.get_queues)
 
-    @patch("brewtils.rest.client.RestClient.delete_queue")
+    @patch('brewtils.rest.client.RestClient.delete_queue')
     def test_clear_queue(self, mock_delete):
         mock_delete.return_value = self.fake_success_response
-        self.assertTrue(self.client.clear_queue("queue"))
-
-    @patch("brewtils.rest.client.RestClient.delete_queue")
+        self.assertTrue(self.client.clear_queue('queue'))
+
+    @patch('brewtils.rest.client.RestClient.delete_queue')
     def test_clear_queue_errors(self, mock_delete):
         mock_delete.return_value = self.fake_client_error_response
-        self.assertRaises(ValidationError, self.client.clear_queue, "queue")
+        self.assertRaises(ValidationError, self.client.clear_queue, 'queue')
 
         mock_delete.return_value = self.fake_server_error_response
-        self.assertRaises(RestError, self.client.clear_queue, "queue")
+        self.assertRaises(RestError, self.client.clear_queue, 'queue')
 
         mock_delete.return_value = self.fake_connection_error_response
-        self.assertRaises(RestConnectionError, self.client.clear_queue, "queue")
-
-    @patch("brewtils.rest.client.RestClient.delete_queues")
+        self.assertRaises(RestConnectionError, self.client.clear_queue, 'queue')
+
+    @patch('brewtils.rest.client.RestClient.delete_queues')
     def test_clear_all_queues(self, mock_delete):
         mock_delete.return_value = self.fake_success_response
         self.assertTrue(self.client.clear_all_queues())
 
-    @patch("brewtils.rest.client.RestClient.delete_queues")
+    @patch('brewtils.rest.client.RestClient.delete_queues')
     def test_clear_all_queues_errors(self, mock_delete):
         mock_delete.return_value = self.fake_client_error_response
         self.assertRaises(ValidationError, self.client.clear_all_queues)
@@ -738,108 +666,109 @@
         self.assertRaises(RestConnectionError, self.client.clear_all_queues)
 
     # Find Jobs
-    @patch("brewtils.rest.client.RestClient.get_jobs")
+    @patch('brewtils.rest.client.RestClient.get_jobs')
     def test_find_jobs(self, mock_get):
         mock_get.return_value = self.fake_success_response
-        self.parser.parse_job = Mock(return_value="job")
-
-        self.assertEqual("job", self.client.find_jobs(search="params"))
-        self.parser.parse_job.assert_called_with("payload", many=True)
-        mock_get.assert_called_with(search="params")
-
-    @patch("brewtils.rest.client.RestClient.get_jobs")
+        self.parser.parse_job = Mock(return_value='job')
+
+        self.assertEqual('job', self.client.find_jobs(search='params'))
+        self.parser.parse_job.assert_called_with('payload', many=True)
+        mock_get.assert_called_with(search='params')
+
+    @patch('brewtils.rest.client.RestClient.get_jobs')
     def test_find_jobs_error(self, mock_get):
         mock_get.return_value = self.fake_server_error_response
 
-        self.assertRaises(FetchError, self.client.find_jobs, search="params")
-        mock_get.assert_called_with(search="params")
+        self.assertRaises(FetchError, self.client.find_jobs, search='params')
+        mock_get.assert_called_with(search='params')
 
     # Create Jobs
-    @patch("brewtils.rest.client.RestClient.post_jobs")
+    @patch('brewtils.rest.client.RestClient.post_jobs')
     def test_create_job(self, mock_post):
         mock_post.return_value = self.fake_success_response
-        self.parser.serialize_job = Mock(return_value="json_job")
-        self.parser.parse_job = Mock(return_value="job_response")
-
-        self.assertEqual("job_response", self.client.create_job("job"))
-        self.parser.serialize_job.assert_called_with("job")
-        self.parser.parse_job.assert_called_with("payload")
-
-    @patch("brewtils.rest.client.RestClient.post_jobs")
+        self.parser.serialize_job = Mock(return_value='json_job')
+        self.parser.parse_job = Mock(return_value='job_response')
+
+        self.assertEqual('job_response', self.client.create_job('job'))
+        self.parser.serialize_job.assert_called_with('job')
+        self.parser.parse_job.assert_called_with('payload')
+
+    @patch('brewtils.rest.client.RestClient.post_jobs')
     def test_create_job_error(self, mock_post):
         mock_post.return_value = self.fake_client_error_response
-        self.assertRaises(ValidationError, self.client.create_job, "job")
+        self.assertRaises(ValidationError, self.client.create_job, 'job')
 
     # Remove Job
-    @patch("brewtils.rest.client.RestClient.delete_job")
+    @patch('brewtils.rest.client.RestClient.delete_job')
     def test_delete_job(self, mock_delete):
         mock_delete.return_value = self.fake_success_response
-        self.assertEqual(True, self.client.remove_job("job_id"))
-
-    @patch("brewtils.rest.client.RestClient.delete_job")
+        self.assertEqual(True, self.client.remove_job('job_id'))
+
+    @patch('brewtils.rest.client.RestClient.delete_job')
     def test_delete_job_error(self, mock_delete):
         mock_delete.return_value = self.fake_client_error_response
-        self.assertRaises(ValidationError, self.client.remove_job, "job_id")
+        self.assertRaises(ValidationError, self.client.remove_job, 'job_id')
 
     # Pause Job
-    @patch("brewtils.rest.easy_client.PatchOperation")
-    @patch("brewtils.rest.client.RestClient.patch_job")
+    @patch('brewtils.rest.easy_client.PatchOperation')
+    @patch('brewtils.rest.client.RestClient.patch_job')
     def test_pause_job(self, mock_patch, MockPatch):
         MockPatch.return_value = "patch"
         mock_patch.return_value = self.fake_success_response
 
-        self.client.pause_job("id")
-        MockPatch.assert_called_with("update", "/status", "PAUSED")
+        self.client.pause_job('id')
+        MockPatch.assert_called_with('update', '/status', 'PAUSED')
         self.parser.serialize_patch.assert_called_with(["patch"], many=True)
-        self.parser.parse_job.assert_called_with("payload")
-
-    @patch("brewtils.rest.client.RestClient.patch_job")
+        self.parser.parse_job.assert_called_with('payload')
+
+    @patch('brewtils.rest.client.RestClient.patch_job')
     def test_pause_job_error(self, mock_patch):
         mock_patch.return_value = self.fake_client_error_response
-        self.assertRaises(ValidationError, self.client.pause_job, "id")
-
-    @patch("brewtils.rest.easy_client.PatchOperation")
-    @patch("brewtils.rest.client.RestClient.patch_job")
+        self.assertRaises(ValidationError, self.client.pause_job, 'id')
+
+    @patch('brewtils.rest.easy_client.PatchOperation')
+    @patch('brewtils.rest.client.RestClient.patch_job')
     def test_resume_job(self, mock_patch, MockPatch):
         MockPatch.return_value = "patch"
         mock_patch.return_value = self.fake_success_response
 
-        self.client.resume_job("id")
-        MockPatch.assert_called_with("update", "/status", "RUNNING")
+        self.client.resume_job('id')
+        MockPatch.assert_called_with('update', '/status', 'RUNNING')
         self.parser.serialize_patch.assert_called_with(["patch"], many=True)
-        self.parser.parse_job.assert_called_with("payload")
+        self.parser.parse_job.assert_called_with('payload')
 
     # Users
-    @patch("brewtils.rest.client.RestClient.get_user")
+    @patch('brewtils.rest.client.RestClient.get_user')
     def test_who_am_i(self, mock_get):
         self.client.who_am_i()
-        mock_get.assert_called_with("anonymous")
-
-    @patch("brewtils.rest.client.RestClient.get_user")
+        mock_get.assert_called_with('anonymous')
+
+    @patch('brewtils.rest.client.RestClient.get_user')
     def test_get_user(self, mock_get):
         mock_get.return_value = self.fake_success_response
-        self.client.get_user("identifier")
+        self.client.get_user('identifier')
         self.assertTrue(self.parser.parse_principal.called)
 
-    @patch("brewtils.rest.client.RestClient.get_user")
+    @patch('brewtils.rest.client.RestClient.get_user')
     def test_get_user_errors(self, mock_get):
         mock_get.return_value = self.fake_client_error_response
-        self.assertRaises(ValidationError, self.client.get_user, "identifier")
+        self.assertRaises(ValidationError, self.client.get_user, 'identifier')
 
         mock_get.return_value = self.fake_not_found_error_response
-        self.assertRaises(NotFoundError, self.client.get_user, "identifier")
+        self.assertRaises(NotFoundError, self.client.get_user, 'identifier')
 
 
 class BrewmasterEasyClientTest(unittest.TestCase):
+
     def test_deprecation(self):
         with warnings.catch_warnings(record=True) as w:
-            warnings.simplefilter("always")
-
-            BrewmasterEasyClient("host", "port")
+            warnings.simplefilter('always')
+
+            BrewmasterEasyClient('host', 'port')
             self.assertEqual(1, len(w))
 
             warning = w[0]
             self.assertEqual(warning.category, DeprecationWarning)
             self.assertIn("'BrewmasterEasyClient'", str(warning))
             self.assertIn("'EasyClient'", str(warning))
-            self.assertIn("3.0", str(warning))+            self.assertIn('3.0', str(warning))