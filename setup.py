--- conflicted
+++ resolved
@@ -25,25 +25,15 @@
     packages=find_packages(exclude=['test', 'test.*']),
     package_data={'': ['README.md']},
     install_requires=[
-<<<<<<< HEAD
-        'lark-parser',
-        'marshmallow',
-        'pika',
-        "pyjwt",
-        'requests',
-        'simplejson',
-        'six',
-        'wrapt',
-=======
         'lark-parser<0.7',
         'marshmallow<3',
         'marshmallow-polyfield<4',
         'pika<0.12',
         'requests<3',
+        'pyjwt<2',
         'simplejson<4',
         'six<2',
         'wrapt<2',
->>>>>>> 6668ed5f
         'yapconf>=0.2.1',
     ],
     extras_require={
