import json
import logging
import warnings

import urllib3
from requests import Session

from brewtils.rest import normalize_url_prefix


class RestClient(object):
    """Simple Rest Client for communicating to with beer-garden.

    The is the low-level client responsible for making the actual REST calls. Other clients
    (e.g. :py:class:`brewtils.rest.easy_client.EasyClient`) build on this by providing useful
    abstractions.

    :param bg_host: beer-garden REST API hostname.
    :param bg_port: beer-garden REST API port.
    :param ssl_enabled: Flag indicating whether to use HTTPS when communicating with beer-garden.
    :param api_version: The beer-garden REST API version. Will default to the latest version.
    :param logger: The logger to use. If None one will be created.
    :param ca_cert: beer-garden REST API server CA certificate.
    :param client_cert: The client certificate to use when making requests.
    :param url_prefix: beer-garden REST API Url Prefix.
    :param ca_verify: Flag indicating whether to verify server certificate when making a request.
    """

    # The Latest Version Currently released
    LATEST_VERSION = 1

    JSON_HEADERS = {'Content-type': 'application/json', 'Accept': 'text/plain'}

    def __init__(self, bg_host=None, bg_port=None, ssl_enabled=False, api_version=None,
                 logger=None, ca_cert=None, client_cert=None, url_prefix=None, ca_verify=True,
                 **kwargs):

        bg_host = bg_host or kwargs.get('host')
        if not bg_host:
            raise ValueError('Missing keyword argument "bg_host"')

        bg_port = bg_port or kwargs.get('port')
        if not bg_port:
            raise ValueError('Missing keyword argument "bg_port"')

        self.logger = logger or logging.getLogger(__name__)

        # Configure the session to use when making requests
        self.session = Session()

        if not ca_verify:
            urllib3.disable_warnings()
            self.session.verify = False
        elif ca_cert:
            self.session.verify = ca_cert

        if client_cert:
            self.session.cert = client_cert

        # Configure the beer-garden URLs
        scheme = 'https' if ssl_enabled else 'http'
<<<<<<< HEAD
        base_url = '%s://%s:%s%s' % (scheme, bg_host, bg_port, normalize_url_prefix(url_prefix))
        self.version_url = base_url + 'version'
        self.config_url = base_url + 'config'
        self.login_url = base_url + 'login'
=======
        self.base_url = (
            '%s://%s:%s%s' %
            (scheme, bg_host, bg_port, normalize_url_prefix(url_prefix))
        )
        self.version_url = self.base_url + 'version'
        self.config_url = self.base_url + 'config'
>>>>>>> dcc9ddcb

        api_version = api_version or self.LATEST_VERSION
        if api_version == 1:
            self.system_url = self.base_url + 'api/v1/systems/'
            self.instance_url = self.base_url + 'api/v1/instances/'
            self.command_url = self.base_url + 'api/v1/commands/'
            self.request_url = self.base_url + 'api/v1/requests/'
            self.queue_url = self.base_url + 'api/v1/queues/'
            self.logging_config_url = self.base_url + 'api/v1/config/logging/'
            self.event_url = self.base_url + 'api/vbeta/events/'
        else:
            raise ValueError("Invalid beer-garden API version: %s" % api_version)

    def login(self, username, password):
        """

        Args:
            username:
            password:

        Returns:
            None
        """
        resp = self.session.post(self.login_url,
                                 headers=self.JSON_HEADERS,
                                 data=json.dumps({'username': username,
                                                  'password': password})).json()

        self.session.headers['Authorization'] = 'Bearer ' + resp['token']

        return resp

    def get_version(self, **kwargs):
        """Perform a GET to the version URL

        :param kwargs: Parameters to be used in the GET request
        :return: The request response
        """
        return self.session.get(self.version_url, params=kwargs)

    def get_config(self, **kwargs):
        """Perform a GET to the config URL

        :param kwargs: Parameters to be used in the GET request
        :return: The request response
        """
        return self.session.get(self.config_url, params=kwargs)

    def get_logging_config(self, **kwargs):
        """Perform a GET to the logging config URL

        :param kwargs: Parameters to be used in the GET request
        :return: The request response
        """
        return self.session.get(self.logging_config_url, params=kwargs)

    def get_systems(self, **kwargs):
        """Perform a GET on the System collection URL

        :param kwargs: Parameters to be used in the GET request
        :return: The request response
        """
        return self.session.get(self.system_url, params=kwargs)

    def get_system(self, system_id, **kwargs):
        """Performs a GET on the System URL

        :param system_id: ID of system
        :param kwargs: Parameters to be used in the GET request
        :return: Response to the request
        """
        return self.session.get(self.system_url + system_id, params=kwargs)

    def post_systems(self, payload):
        """Performs a POST on the System URL

        :param payload: New request definition
        :return: Response to the request
        """
        return self.session.post(self.system_url, data=payload, headers=self.JSON_HEADERS)

    def patch_system(self, system_id, payload):
        """Performs a PATCH on a System URL

        :param system_id: ID of system
        :param payload: The update specification
        :return: Response
        """
        return self.session.patch(self.system_url + str(system_id),
                                  data=payload, headers=self.JSON_HEADERS)

    def delete_system(self, system_id):
        """Performs a DELETE on a System URL

        :param system_id: The ID of the system to remove
        :return: Response to the request
        """
        return self.session.delete(self.system_url + system_id)

    def patch_instance(self, instance_id, payload):
        """Performs a PATCH on the instance URL

        :param instance_id: ID of instance
        :param payload: The update specification
        :return: Response
        """
        return self.session.patch(self.instance_url + str(instance_id),
                                  data=payload, headers=self.JSON_HEADERS)

    def get_commands(self):
        """Performs a GET on the Commands URL"""
        return self.session.get(self.command_url)

    def get_command(self, command_id):
        """Performs a GET on the Command URL

        :param command_id: ID of command
        :return: Response to the request
        """
        return self.session.get(self.command_url + command_id)

    def get_requests(self, **kwargs):
        """Performs a GET on the Requests URL

        :param kwargs: Parameters to be used in the GET request
        :return: Response to the request
        """
        return self.session.get(self.request_url, params=kwargs)

    def get_request(self, request_id):
        """Performs a GET on the Request URL

        :param request_id: ID of request
        :return: Response to the request
        """
        return self.session.get(self.request_url + request_id)

    def post_requests(self, payload):
        """Performs a POST on the Request URL

        :param payload: New request definition
        :return: Response to the request
        """
        return self.session.post(self.request_url, data=payload, headers=self.JSON_HEADERS)

    def patch_request(self, request_id, payload):
        """Performs a PATCH on the Request URL

        :param request_id: ID of request
        :param payload: New request definition
        :return: Response to the request
        """
        return self.session.patch(self.request_url + str(request_id),
                                  data=payload, headers=self.JSON_HEADERS)

    def post_event(self, payload, publishers=None):
        """Performs a POST on the event URL

        :param payload: New event definition
        :param publishers: Array of publishers to use
        :return: Response to the request
        """
        return self.session.post(self.event_url, data=payload, headers=self.JSON_HEADERS,
                                 params={'publisher': publishers} if publishers else None)

    def get_queues(self):
        """Performs a GET on the Queues URL

        :return: Response to the request
        """
        return self.session.get(self.queue_url)

    def delete_queues(self):
        """Performs a DELETE on the Queues URL

        :return: Response to the request
        """
        return self.session.delete(self.queue_url)

    def delete_queue(self, queue_name):
        """Performs a DELETE on a specific Queue URL

        :return: Response to the request
        """
        return self.session.delete(self.queue_url + queue_name)


class BrewmasterRestClient(RestClient):
    def __init__(self, *args, **kwargs):
        warnings.warn("Call made to 'BrewmasterRestClient'. This name will be removed in version "
                      "3.0, please use 'RestClient' instead.", DeprecationWarning, stacklevel=2)
        super(BrewmasterRestClient, self).__init__(*args, **kwargs)<|MERGE_RESOLUTION|>--- conflicted
+++ resolved
@@ -59,19 +59,13 @@
 
         # Configure the beer-garden URLs
         scheme = 'https' if ssl_enabled else 'http'
-<<<<<<< HEAD
-        base_url = '%s://%s:%s%s' % (scheme, bg_host, bg_port, normalize_url_prefix(url_prefix))
-        self.version_url = base_url + 'version'
-        self.config_url = base_url + 'config'
-        self.login_url = base_url + 'login'
-=======
         self.base_url = (
             '%s://%s:%s%s' %
             (scheme, bg_host, bg_port, normalize_url_prefix(url_prefix))
         )
         self.version_url = self.base_url + 'version'
         self.config_url = self.base_url + 'config'
->>>>>>> dcc9ddcb
+        self.login_url = self.base_url + 'login'
 
         api_version = api_version or self.LATEST_VERSION
         if api_version == 1:
