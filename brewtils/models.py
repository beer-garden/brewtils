--- conflicted
+++ resolved
@@ -54,13 +54,10 @@
     DB_CREATE = 16
     DB_UPDATE = 17
     DB_DELETE = 18
-<<<<<<< HEAD
-    FILE_CREATED = 19
-=======
     GARDEN_CREATED = 19
     GARDEN_UPDATED = 20
     GARDEN_REMOVED = 21
->>>>>>> 07b1a659
+    FILE_CREATED = 24
 
 
 class BaseModel(object):
